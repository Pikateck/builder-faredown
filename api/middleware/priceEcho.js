﻿/**
 * Price Echo Middleware
 * Tracks pricing consistency across user journey steps
 * Logs prices and detects mismatches automatically
 */

import { Pool } from "pg";

/**
 * Price Echo Middleware Factory
 * @param {Object} options - Configuration options
 * @param {Pool} options.pool - Database connection pool
 * @param {string} options.stepHeader - Header name for step tracking (default: x-fd-step)
 * @param {string} options.journeyHeader - Header name for journey tracking (default: x-fd-journey)
 * @param {string} options.currencyField - Field name for currency (default: currency)
 * @param {string} options.totalFareField - Field name for total fare (default: totalFare)
 * @param {string} options.webhookUrl - Optional webhook URL for mismatch alerts
 * @param {boolean} options.enabled - Enable/disable middleware (default: true)
 * @returns {Function} Express middleware function
 */
function priceEcho(options = {}) {
  const {
    pool,
    stepHeader = "x-fd-step",
    journeyHeader = "x-fd-journey",
    currencyField = "totalFare",
    baseFareField = "baseFare",
    markupField = "markup",
    discountField = "discount",
    taxField = "tax",
    webhookUrl = null,
    enabled = true,
  } = options;

  if (!pool) {
    throw new Error("Database pool is required for Price Echo middleware");
  }

  return async function priceEchoMiddleware(req, res, next) {
    // Skip if middleware is disabled
    if (!enabled) {
      return next();
    }

    const step = String(req.headers[stepHeader] || "")
      .toLowerCase()
      .trim();
    const journeyId = String(req.headers[journeyHeader] || "").trim();

    // Skip if required headers are missing
    if (!step || !journeyId) {
      return next();
    }

    // Valid steps
    const validSteps = [
      "search_results",
      "view_details",
      "bargain_pre",
      "bargain_post",
      "book",
      "payment",
      "invoice",
      "my_trips",
    ];

    if (!validSteps.includes(step)) {
      console.warn(`[PriceEcho] Invalid step: ${step}`);
      return next();
    }

    // Intercept the response to capture pricing data
    const originalJson = res.json.bind(res);

    res.json = async function (body) {
      try {
        await capturePriceData(body, step, journeyId);
      } catch (error) {
        // Don't block the response if price logging fails
        console.error("[PriceEcho] Error capturing price data:", error);
      }

      return originalJson(body);
    };

    async function capturePriceData(
      responseBody,
      currentStep,
      currentJourneyId,
    ) {
      try {
        // Extract pricing data from response or request body
        const priceData = extractPricingData(responseBody, req.body);

        if (!priceData.totalFare || isNaN(Number(priceData.totalFare))) {
          // No valid pricing data found, skip logging
          return;
        }

        // Log the price checkpoint
        await logPriceCheckpoint(
          currentJourneyId,
          currentStep,
          priceData,
          responseBody,
        );

        // Check for price mismatches
        await checkPriceMismatch(currentJourneyId, currentStep, priceData);
      } catch (error) {
        console.error("[PriceEcho] Error in capturePriceData:", error);
      }
    }

    function extractPricingData(responseBody, requestBody) {
      // Try to extract from response body first, then request body
      const data = responseBody?.data || responseBody || requestBody || {};

      return {
        totalFare: Number(data[currencyField] || data.totalFare || 0),
        baseFare: Number(data[baseFareField] || data.baseFare || 0),
        markup: Number(data[markupField] || data.markup || 0),
        discount: Number(data[discountField] || data.discount || 0),
        tax: Number(data[taxField] || data.tax || 0),
        currency: data.currency || "USD",
      };
    }

    async function logPriceCheckpoint(journeyId, step, priceData, payload) {
      const query = `
        INSERT INTO price_checkpoints 
        (journey_id, step, currency, total_fare, base_fare, markup, discount, tax, payload)
        VALUES ($1, $2, $3, $4, $5, $6, $7, $8, $9)
      `;

      const values = [
        journeyId,
        step,
        priceData.currency,
        priceData.totalFare.toFixed(2),
        priceData.baseFare.toFixed(2),
        priceData.markup.toFixed(2),
        priceData.discount.toFixed(2),
        priceData.tax.toFixed(2),
        JSON.stringify(payload),
      ];

      await pool.query(query, values);

      console.log(
        `[PriceEcho] Logged ${step} price: ${priceData.currency} ${priceData.totalFare} for journey ${journeyId}`,
      );
    }

    async function checkPriceMismatch(
      journeyId,
      currentStep,
      currentPriceData,
    ) {
      try {
        // Get the first recorded price for this journey
        const firstPriceQuery = `
          SELECT total_fare, step, currency
          FROM price_checkpoints
          WHERE journey_id = $1
          ORDER BY created_at ASC
          LIMIT 1
        `;

        const firstPriceResult = await pool.query(firstPriceQuery, [journeyId]);

        if (!firstPriceResult.rows.length) {
          // This is the first price, no comparison needed
          return;
        }

        const firstPrice = Number(firstPriceResult.rows[0].total_fare);
        const firstStep = firstPriceResult.rows[0].step;
        const currentPrice = currentPriceData.totalFare;

        const delta = Number((currentPrice - firstPrice).toFixed(2));
        const deltaAbs = Math.abs(delta);

        // Allow price changes only for bargain_post step
        const isBargainPost = currentStep === "bargain_post";
        const hasMismatch = !isBargainPost && deltaAbs > 0.01; // Allow 1 cent tolerance for rounding

        if (hasMismatch) {
          console.warn(`[PriceEcho] PRICE MISMATCH detected!`, {
            journeyId,
            firstStep,
            firstPrice,
            currentStep,
            currentPrice,
            delta,
            deltaPercent: ((delta / firstPrice) * 100).toFixed(2) + "%",
          });

          // Send webhook alert if configured
          if (webhookUrl) {
            await sendMismatchAlert({
              type: "PRICE_MISMATCH",
              journeyId,
              firstStep,
              firstPrice,
              currentStep,
              currentPrice,
              delta,
              deltaPercent: ((delta / firstPrice) * 100).toFixed(2),
              timestamp: new Date().toISOString(),
            });
          }
        } else if (isBargainPost && deltaAbs > 0) {
          console.log(
            `[PriceEcho] Expected price change in bargain_post: ${delta > 0 ? "+" : ""}${delta}`,
          );
        }
      } catch (error) {
        console.error("[PriceEcho] Error checking price mismatch:", error);
      }
    }

    async function sendMismatchAlert(alertData) {
      try {
        const fetch = (await import("node-fetch")).default;

        await fetch(webhookUrl, {
          method: "POST",
          headers: {
            "Content-Type": "application/json",
            "User-Agent": "Faredown-PriceEcho/1.0",
          },
          body: JSON.stringify(alertData),
          timeout: 5000, // 5 second timeout
        });

        console.log("[PriceEcho] Mismatch alert sent to webhook");
      } catch (error) {
        console.error("[PriceEcho] Failed to send webhook alert:", error);
      }
    }

    next();
  };
}

/**
 * Price diff endpoint for debugging
 * GET /api/pricing/diff?journeyId=<journey_id>
 */
async function createDiffEndpoint(pool) {
  return async function diffEndpoint(req, res) {
    try {
      const journeyId = String(req.query.journeyId || "").trim();

      if (!journeyId) {
        return res.status(400).json({
          success: false,
          error: "journeyId parameter is required",
        });
      }

      const query = `
        SELECT step, currency, total_fare, base_fare, markup, discount, tax, created_at
        FROM price_checkpoints
        WHERE journey_id = $1
        ORDER BY created_at ASC
      `;

      const result = await pool.query(query, [journeyId]);

      if (!result.rows.length) {
        return res.json({
          success: true,
          journeyId,
          steps: [],
          message: "No price checkpoints found for this journey",
        });
      }

      const firstPrice = Number(result.rows[0].total_fare);

      const steps = result.rows.map((row) => ({
        step: row.step,
        totalFare: Number(row.total_fare),
        baseFare: Number(row.base_fare),
        markup: Number(row.markup),
        discount: Number(row.discount),
        tax: Number(row.tax),
        currency: row.currency,
        deltaFromFirst: Number(
          (Number(row.total_fare) - firstPrice).toFixed(2),
        ),
        timestamp: row.created_at,
      }));

      res.json({
        success: true,
        journeyId,
        baseline: firstPrice,
        steps,
        totalSteps: steps.length,
        priceChanges: steps.filter((s) => Math.abs(s.deltaFromFirst) > 0.01)
          .length,
      });
    } catch (error) {
      console.error("Price diff endpoint error:", error);
      res.status(500).json({
        success: false,
        error: "Failed to get price diff",
        message: error.message,
      });
    }
  };
}

<<<<<<< HEAD
export { priceEcho, createDiffEndpoint };
=======
export default {
  priceEcho,
  createDiffEndpoint,
};
>>>>>>> 61c9f61d
<|MERGE_RESOLUTION|>--- conflicted
+++ resolved
@@ -1,4 +1,4 @@
-﻿/**
+/**
  * Price Echo Middleware
  * Tracks pricing consistency across user journey steps
  * Logs prices and detects mismatches automatically
@@ -314,11 +314,7 @@
   };
 }
 
-<<<<<<< HEAD
-export { priceEcho, createDiffEndpoint };
-=======
-export default {
+export {
   priceEcho,
   createDiffEndpoint,
-};
->>>>>>> 61c9f61d
+};