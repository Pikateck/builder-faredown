<<<<<<< HEAD
const express = require("express");
const router = require("express").Router();
=======
﻿import express from "express";

const router = express.Router();
>>>>>>> 61c9f61d

// Simple database validation endpoint
router.get("/ai-tables-check", async (req, res) => {
  try {
    // Use the existing database connection from your app
    const { Pool } = require("pg");
    const pool = new Pool({
      connectionString: process.env.DATABASE_URL,
    });

    // Check if AI schema exists
    const schemaCheck = await pool.query(`
      SELECT schema_name 
      FROM information_schema.schemata 
      WHERE schema_name = 'ai'
    `);

    // Count AI tables
    const tableCount = await pool.query(`
      SELECT COUNT(*) as table_count 
      FROM information_schema.tables 
      WHERE table_schema = 'ai'
    `);

    // List all AI tables
    const tableList = await pool.query(`
      SELECT table_name 
      FROM information_schema.tables 
      WHERE table_schema = 'ai' 
      ORDER BY table_name
    `);

    // Check specific important tables
    const importantTables = [
      "suppliers",
      "policies",
      "bargain_sessions",
      "bargain_events",
      "supplier_rates",
    ];
    const tableChecks = {};

    for (const tableName of importantTables) {
      const result = await pool.query(
        `
        SELECT EXISTS (
          SELECT 1 FROM information_schema.tables 
          WHERE table_schema = 'ai' AND table_name = $1
        )
      `,
        [tableName],
      );
      tableChecks[tableName] = result.rows[0].exists;
    }

    res.json({
      success: true,
      ai_schema_exists: schemaCheck.rows.length > 0,
      total_ai_tables: parseInt(tableCount.rows[0].table_count),
      ai_tables: tableList.rows.map((row) => row.table_name),
      important_tables_check: tableChecks,
      timestamp: new Date().toISOString(),
    });
  } catch (error) {
    console.error("Database check error:", error);
    res.status(500).json({
      success: false,
      error: error.message,
      timestamp: new Date().toISOString(),
    });
  }
});
export default router;<|MERGE_RESOLUTION|>--- conflicted
+++ resolved
@@ -1,11 +1,6 @@
-<<<<<<< HEAD
-const express = require("express");
-const router = require("express").Router();
-=======
-﻿import express from "express";
+import express from "express";
 
 const router = express.Router();
->>>>>>> 61c9f61d
 
 // Simple database validation endpoint
 router.get("/ai-tables-check", async (req, res) => {
@@ -30,52 +25,17 @@
       WHERE table_schema = 'ai'
     `);
 
-    // List all AI tables
-    const tableList = await pool.query(`
-      SELECT table_name 
-      FROM information_schema.tables 
-      WHERE table_schema = 'ai' 
-      ORDER BY table_name
-    `);
+    const result = {
+      ai_schema_exists: schemaCheck.rows.length > 0,
+      ai_table_count: parseInt(tableCount.rows[0]?.table_count || 0),
+    };
 
-    // Check specific important tables
-    const importantTables = [
-      "suppliers",
-      "policies",
-      "bargain_sessions",
-      "bargain_events",
-      "supplier_rates",
-    ];
-    const tableChecks = {};
-
-    for (const tableName of importantTables) {
-      const result = await pool.query(
-        `
-        SELECT EXISTS (
-          SELECT 1 FROM information_schema.tables 
-          WHERE table_schema = 'ai' AND table_name = $1
-        )
-      `,
-        [tableName],
-      );
-      tableChecks[tableName] = result.rows[0].exists;
-    }
-
-    res.json({
-      success: true,
-      ai_schema_exists: schemaCheck.rows.length > 0,
-      total_ai_tables: parseInt(tableCount.rows[0].table_count),
-      ai_tables: tableList.rows.map((row) => row.table_name),
-      important_tables_check: tableChecks,
-      timestamp: new Date().toISOString(),
-    });
+    res.json({ success: true, data: result });
   } catch (error) {
-    console.error("Database check error:", error);
-    res.status(500).json({
-      success: false,
-      error: error.message,
-      timestamp: new Date().toISOString(),
-    });
+    res
+      .status(500)
+      .json({ success: false, error: error.message });
   }
 });
+
 export default router;