/**
 * TBO Hotels Routes (Live)
 * Search → PreBook → Book → Voucher ��� BookingDetails/Change
 */

const express = require("express");
const router = express.Router();
const supplierAdapterManager = require("../services/adapters/supplierAdapterManager");
const { resolveGuestNationality } = require("../utils/nationalityResolver");

function getTboAdapter() {
  const adapter = supplierAdapterManager.getAdapter("TBO");
  if (!adapter) throw new Error("TBO adapter not initialized");
  return adapter;
}

function statusFromErrorCode(code) {
  switch (code) {
    case "TBO_AUTH_FAILED":
      return 401;
    case "TBO_PRICE_CHANGED":
      return 409;
    case "TBO_BOOKING_NOT_FOUND":
      return 404;
    case "TBO_RATE_LIMITED":
      return 429;
    case "TBO_BAD_REQUEST":
      return 400;
    default:
      return 500;
  }
}

// Health
router.get("/health", async (req, res) => {
  try {
    const adapter = getTboAdapter();
    const status = await adapter.performHealthCheck();
    res.json({ success: true, data: status });
  } catch (e) {
    res
      .status(statusFromErrorCode(e.code))
      .json({ success: false, error: e.message, code: e.code });
  }
});

// Diagnostics: last auth attempts
router.get("/diagnostics/auth", async (req, res) => {
  try {
    const adapter = getTboAdapter();
    const attempts = Array.isArray(adapter._authAttempts)
      ? adapter._authAttempts.slice(-20)
      : [];
    const egressIp = await adapter._getEgressIp().catch(() => null);
    res.json({ success: true, data: { egressIp, attempts } });
  } catch (e) {
    res.status(500).json({ success: false, error: e.message });
  }
});

// Egress IP helper (for TBO whitelist)
router.get("/egress-ip", async (req, res) => {
  try {
    const axios = require("axios");
    const r = await axios.get("https://api.ipify.org?format=json", {
      timeout: 5000,
    });
    res.json({ success: true, ip: r.data?.ip });
  } catch (e) {
    res.status(500).json({ success: false, error: e.message });
  }
});

// Reset circuit breaker (diagnostics)
router.post("/circuit/reset", async (req, res) => {
  try {
    const adapter = getTboAdapter();
    if (typeof adapter.resetCircuitBreaker === "function")
      adapter.resetCircuitBreaker();
    res.json({ success: true, data: { reset: true } });
  } catch (e) {
    res.status(500).json({ success: false, error: e.message });
  }
});

// Cities typeahead (cached, searchable)
router.get("/cities", async (req, res) => {
  // Set timeout for cities endpoint
  const responseTimeout = setTimeout(() => {
    if (!res.headersSent) {
      console.error("⏱️ Cities endpoint timeout");
      res.status(200).json({
        success: false,
        error: "Request timeout",
        data: [],
      });
    }
  }, 30000);

  res.on("finish", () => {
    clearTimeout(responseTimeout);
  });

  try {
    const adapter = getTboAdapter();
    const { q = "", limit = 15, country = null } = req.query;

    console.log(`🔍 Cities search - Query: "${q}", Limit: ${limit}`);

    // Call searchCities with timeout
    const citiesPromise = adapter.searchCities(
      q,
      Math.min(parseInt(limit, 10) || 15, 100),
      country,
    );

    const timeoutPromise = new Promise((_, reject) => {
      setTimeout(() => reject(new Error("Cities search timeout")), 20000);
    });

    const cities = await Promise.race([citiesPromise, timeoutPromise]);

    console.log(`✅ Found ${cities.length} cities matching "${q}"`);

    clearTimeout(responseTimeout);
    res.json({ success: true, data: cities });
  } catch (e) {
    clearTimeout(responseTimeout);
    console.error(`❌ Cities search error:`, e.message);
    // Return success with empty data instead of error
    res.status(200).json({
      success: false,
      error: e.message,
      data: [],
    });
  }
});

// Hotel details (snapshot-first, optional fresh)
router.get("/hotel/:supplierHotelId", async (req, res) => {
  try {
    const { supplierHotelId } = req.params;
    const { searchId, fresh = false } = req.query;
    const db = require("../database/connection");

    // Load from snapshot (search cache)
    let hotel = null;
    if (searchId) {
      const snapshotResult = await db.query(
        `SELECT h.*,
                json_agg(json_build_object(
                  'roomId', r.offer_id,
                  'roomName', r.room_name,
                  'board', r.board_basis,
                  'occupants', json_build_object('adults', r.occupancy_adults, 'children', r.occupancy_children),
                  'price', json_build_object('base', r.price_base, 'taxes', r.price_taxes, 'total', r.price_total, 'currency', r.currency),
                  'rateKey', r.rate_key_or_token
                )) as rooms
         FROM hotel_unified h
         LEFT JOIN room_offer_unified r ON h.property_id = r.property_id
         WHERE h.supplier_code = $1 AND h.supplier_hotel_id = $2
         GROUP BY h.property_id`,
        ["TBO", supplierHotelId],
      );

      if (snapshotResult.rows.length > 0) {
        const row = snapshotResult.rows[0];
        hotel = {
          supplier: "TBO",
          supplierHotelId: row.supplier_hotel_id,
          name: row.hotel_name,
          address: row.address,
          city: row.city,
          countryCode: row.country,
          location: {
            lat: row.lat,
            lng: row.lng,
          },
          rating: parseFloat(row.star_rating) || 0,
          amenities: row.amenities_json || [],
          images: [],
          minTotal: 0,
          currency: "INR",
          taxesAndFees: { included: true, excluded: false },
          refundable: true,
          rooms: row.rooms?.filter((r) => r.rateKey) || [],
        };

        if (hotel.rooms.length > 0) {
          hotel.minTotal = Math.min(...hotel.rooms.map((r) => r.price.total));
        }
      }
    }

    // If fresh=true or not found in snapshot, fetch from TBO static data
    if (fresh || !hotel) {
      const adapter = getTboAdapter();
      const rawHotel = await adapter.getHotelDetails(supplierHotelId);
      if (rawHotel) {
        const unifiedHotel =
          require("../services/adapters/tboAdapter").toUnifiedHotel(rawHotel, {
            destination: hotel?.city,
            currency: "INR",
          });
        if (unifiedHotel && hotel) {
          // Merge: keep pricing from snapshot, add description/images from fresh
          hotel.images = unifiedHotel.images || hotel.images;
        } else if (unifiedHotel) {
          hotel = unifiedHotel;
        }
      }
    }

    if (!hotel) {
      return res.status(404).json({ success: false, error: "Hotel not found" });
    }

    res.json({ success: true, data: hotel });
  } catch (e) {
    res.status(500).json({ success: false, error: e.message });
  }
});

// Search (POST)
router.post("/search", async (req, res) => {
  // Set response timeout to 60 seconds to prevent hanging connections
  const responseTimeout = setTimeout(() => {
    if (!res.headersSent) {
      console.error("⏱️ Response timeout on POST /search - sending fallback");
      res.status(200).json({
        success: false,
        error: "Request timeout",
        data: [],
        via: "fixie_timeout",
      });
    }
  }, 60000);

  // Ensure timeout is cleared when response is sent
  res.on("finish", () => {
    clearTimeout(responseTimeout);
  });

  const start = Date.now();
  try {
    const adapter = getTboAdapter();
    const TBOAdapter = require("../services/adapters/tboAdapter");
    const { v4: uuidv4 } = require("uuid");
    const { resolveGuestNationality } = require("../utils/nationalityResolver");

    // Resolve guest nationality (explicit > user profile > default IN)
    const guestNationality = await resolveGuestNationality(req, req.user);

    // Merge nationality into search request
    const searchRequest = {
      ...req.body,
      guestNationality: req.body.guestNationality || guestNationality,
    };

    // Execute raw search with 90-second timeout (large result sets via proxy)
    const searchPromise = adapter.searchHotels(searchRequest);
    const timeoutPromise = new Promise((_, reject) => {
      setTimeout(
        () => reject(new Error("TBO search timeout after 90 seconds")),
        90000,
      );
    });

    const rawResults = await Promise.race([searchPromise, timeoutPromise]);
    const duration = Date.now() - start;

    // Convert to UnifiedHotel format
    const searchContext = {
      destination: req.body.destination || req.body.City,
      checkIn: req.body.checkIn || req.body.CheckIn,
      checkOut: req.body.checkOut || req.body.CheckOut,
      adults: Number(req.body.adults || req.body.Adults || 2),
      children: Number(req.body.children || req.body.Children || 0),
      currency: req.body.currency || req.body.Currency || "INR",
      guestNationality: guestNationality,
    };

    const unifiedResults = rawResults
      .map((h) => TBOAdapter.toUnifiedHotel(h, searchContext))
      .filter(Boolean);

    // Cache search results
    try {
      const hotelCacheService = require("../services/hotelCacheService");
      await hotelCacheService.cacheSearchResults(
        unifiedResults,
        searchRequest,
        "tbo_search",
<<<<<<< HEAD
        {},
=======
        {}, // sessionMetadata (if available from adapter)
>>>>>>> 8edeca93
      );
      console.log(`✅ Cached ${unifiedResults.length} hotels for TBO search`);
    } catch (cacheErr) {
      console.warn("⚠️ Failed to cache TBO search results:", cacheErr.message);
    }
<<<<<<< HEAD

=======
>>>>>>> 8edeca93
    // Generate searchId for tracking
    const searchId = uuidv4();

    // Note: persistSearchSnapshot not yet implemented in TBO adapter
    // Search logging happens via search_logs table below

    // Log search (best-effort)
    try {
      const db = require("../database/connection");
      const b = req.body || {};
      await db.query(
        `INSERT INTO search_logs (search_type, destination, adults, children, result_count, response_time_ms, supplier, created_at)
         VALUES ($1,$2,$3,$4,$5,$6,$7,NOW())`,
        [
          "hotel",
          b.destination || b.City || b.city || null,
          Number(b.adults || b.Adults || 0),
          Number(b.children || b.Children || 0),
          unifiedResults.length,
          duration,
          "TBO",
        ],
      );
    } catch (logErr) {
      console.warn("search_logs insert skipped (tbo-hotels):", logErr.message);
    }

    clearTimeout(responseTimeout);
    res.json({
      success: true,
      data: unifiedResults,
      searchId,
      via: "fixie",
    });
  } catch (e) {
    clearTimeout(responseTimeout);
    console.error("❌ TBO search error:", e.message);

    // Return safe fallback instead of error status
    // This prevents "Failed to fetch" on client
    res.status(200).json({
      success: false,
      error: e.message,
      code: e.code,
      data: [],
      via: "error_fallback",
    });
  }
});

// Search (GET convenience for diagnostics)
router.get("/search", async (req, res) => {
  // Set response timeout
  const responseTimeout = setTimeout(() => {
    if (!res.headersSent) {
      console.error("���️ Response timeout on GET /search");
      res.status(200).json({
        success: false,
        error: "Request timeout",
        data: [],
      });
    }
  }, 60000);

  res.on("finish", () => {
    clearTimeout(responseTimeout);
  });

  try {
    const adapter = getTboAdapter();
    const {
      destination,
      checkin,
      checkout,
      adults = 2,
      children = 0,
      rooms = 1,
      currency = "INR",
    } = req.query;

    // Add timeout to search
    const searchPromise = adapter.searchHotels({
      destination,
      checkIn: checkin,
      checkOut: checkout,
      adults: Number(adults),
      children: Number(children),
      rooms: Number(rooms),
      currency,
    });

    const timeoutPromise = new Promise((_, reject) => {
      setTimeout(() => reject(new Error("Search timeout")), 90000);
    });

    const data = await Promise.race([searchPromise, timeoutPromise]);
    clearTimeout(responseTimeout);
    res.json({ success: true, data });
  } catch (e) {
    clearTimeout(responseTimeout);
    console.error("❌ GET /search error:", e.message);
    res.status(200).json({
      success: false,
      error: e.message,
      data: [],
    });
  }
});

// PreBook
router.post("/prebook", async (req, res) => {
  try {
    const adapter = getTboAdapter();
    if (typeof adapter.preBookHotel !== "function") {
      return res
        .status(501)
        .json({ success: false, error: "PreBook not implemented" });
    }

    // Idempotency for prebook
    const redis = require("../services/redisService");
    const idemKey = req.header("Idempotency-Key");
    const idemCacheKey = idemKey ? `idem:tbo:prebook:${idemKey}` : null;
    if (idemCacheKey) {
      const existing = await redis.get(idemCacheKey);
      if (existing?.data) {
        return res.json({ success: true, data: existing.data });
      }
    }

    const data = await adapter.preBookHotel(req.body || {});

    if (idemCacheKey) {
      await redis.setIfNotExists(idemCacheKey, { data }, 600);
    }

    res.json({ success: true, data });
  } catch (e) {
    res
      .status(statusFromErrorCode(e.code))
      .json({ success: false, error: e.message, code: e.code });
  }
});

// Book
router.post("/book", async (req, res) => {
  try {
    const adapter = getTboAdapter();
    if (typeof adapter.bookHotel !== "function") {
      return res
        .status(501)
        .json({ success: false, error: "Book not implemented" });
    }

    // Idempotency
    const redis = require("../services/redisService");
    const idemKey = req.header("Idempotency-Key");
    const idemCacheKey = idemKey ? `idem:tbo:book:${idemKey}` : null;
    if (idemCacheKey) {
      const existing = await redis.get(idemCacheKey);
      if (existing?.bookingRef && existing?.booking) {
        return res.json({ success: true, data: existing });
      }
    }

    const bookingRes = await adapter.bookHotel(req.body || {});

    // Persist booking (best-effort mapping)
    const db = require("../database/connection");
    const HotelBooking = require("../models/HotelBooking");

    // supplier_id lookup (public.suppliers)
    const sup = await db.query(
      "SELECT id FROM suppliers WHERE LOWER(code) = 'tbo' OR LOWER(name) = 'tbo' LIMIT 1",
    );
    const supplierId = sup.rows?.[0]?.id || null;

    // Generate our booking ref
    const bookingRef = HotelBooking.generateBookingRef();

    // Extract fields defensively from TBO response
    const h = bookingRes.Hotel || bookingRes.Result || {};
    const stay = bookingRes.Stay || {}; // CheckIn/CheckOut if present
    const price = bookingRes.Price || {};

    // Compute nights if possible
    const checkInVal =
      stay.CheckIn || req.body.CheckIn || req.body.checkIn || null;
    const checkOutVal =
      stay.CheckOut || req.body.CheckOut || req.body.checkOut || null;
    let nights = null;
    if (checkInVal && checkOutVal) {
      const inD = new Date(checkInVal);
      const outD = new Date(checkOutVal);
      const diffMs = outD - inD;
      if (!isNaN(diffMs) && diffMs > 0)
        nights = Math.round(diffMs / (1000 * 60 * 60 * 24));
    }

    const childrenAges = Array.isArray(req.body.RoomGuests)
      ? req.body.RoomGuests.flatMap((rg) =>
          Array.isArray(rg.ChildAge) ? rg.ChildAge : [],
        )
      : Array.isArray(req.body.childrenAges)
        ? req.body.childrenAges
        : [];

    const payload = {
      booking_ref: bookingRef,
      supplier_id: supplierId,
      supplier_code: "tbo",
      user_id: null,
      hotel_code: String(h.HotelCode || h.Id || req.body.HotelCode || ""),
      hotel_name: h.HotelName || h.Name || "",
      hotel_address: h.Address || "",
      hotel_city: h.CityName || "",
      hotel_country: h.CountryCode || "",
      hotel_rating: h.StarRating || null,
      room_type: h.RoomType || "",
      room_name: h.RoomName || "",
      room_code: h.RoomTypeCode || req.body.RoomTypeCode || "",
      giata_room_type: null,
      max_occupancy: null,
      guest_details: req.body.GuestDetails || {
        primaryGuest: req.body.PassengerDetails || {},
      },
      check_in_date: checkInVal,
      check_out_date: checkOutVal,
      nights,
      rooms_count: Array.isArray(req.body.RoomGuests)
        ? req.body.RoomGuests.length
        : 1,
      adults_count:
        (req.body.RoomGuests || []).reduce(
          (s, r) => s + (r.NoOfAdults || 0),
          0,
        ) ||
        req.body.adults ||
        0 ||
        null,
      children_count:
        (req.body.RoomGuests || []).reduce(
          (s, r) => s + (r.NoOfChild || 0),
          0,
        ) ||
        req.body.children ||
        0 ||
        0,
      children_ages: childrenAges,
      base_price: price.NetFare || price.BasePrice || null,
      markup_amount: null,
      markup_percentage: null,
      taxes: price.Taxes || null,
      fees: null,
      total_amount:
        price.PublishedPrice ||
        price.TotalPrice ||
        req.body.TotalAmount ||
        null,
      currency: price.Currency || req.body.Currency || "INR",
      status: "confirmed",
      supplier_booking_ref:
        bookingRes.BookingId || bookingRes.ConfirmationNo || null,
      supplier_response: bookingRes,
      special_requests: req.body.SpecialRequests || null,
      internal_notes: null,
    };

    const created = await HotelBooking.create(payload);

    // Write booking audit log
    if (created.success && created.data?.id) {
      try {
        await db.query(
          `INSERT INTO booking_audit_log (booking_id, action, changed_by, change_reason)
           VALUES ($1, $2, $3, $4)`,
          [created.data.id, "created", "system", "TBO booking confirmed"],
        );
      } catch (e) {
        console.warn("Booking audit log insert failed", e.message);
      }
    }

    // Cache idempotent response for 10 minutes
    const responsePayload = {
      bookingRef,
      supplier: "TBO",
      booking: created.success ? created.data : null,
      supplierResponse: bookingRes,
    };

    if (idemCacheKey) {
      await redis.setIfNotExists(idemCacheKey, responsePayload, 600);
    }

    if (!created.success) {
      return res.status(500).json({
        success: false,
        error: created.error || "Failed to persist booking",
        data: responsePayload,
      });
    }

    res.json({ success: true, data: responsePayload });
  } catch (e) {
    res
      .status(statusFromErrorCode(e.code))
      .json({ success: false, error: e.message, code: e.code });
  }
});

// Voucher
router.post("/voucher", async (req, res) => {
  try {
    const adapter = getTboAdapter();
    if (typeof adapter.generateHotelVoucher !== "function") {
      return res
        .status(501)
        .json({ success: false, error: "Voucher not implemented" });
    }

    // Idempotency for voucher generation
    const redis = require("../services/redisService");
    const idemKey = req.header("Idempotency-Key");
    const idemCacheKey = idemKey ? `idem:tbo:voucher:${idemKey}` : null;
    if (idemCacheKey) {
      const existing = await redis.get(idemCacheKey);
      if (existing?.persistedVoucher || existing?.supplierResponse) {
        return res.json({ success: true, data: existing });
      }
    }

    const db = require("../database/connection");
    const Voucher = require("../models/Voucher");
    const HotelBooking = require("../models/HotelBooking");

    // Try to locate booking by booking_ref from body or supplier ref
    let bookingRow = null;
    if (req.body?.booking_ref) {
      const found = await HotelBooking.findByReference(req.body.booking_ref);
      if (found.success) bookingRow = found.data;
    }

    // If not provided by ref, attempt lookup by supplier reference on request
    if (!bookingRow && (req.body?.BookingId || req.body?.ConfirmationNo)) {
      const supplierRef = req.body.BookingId || req.body.ConfirmationNo;
      const result = await db.query(
        "SELECT * FROM hotel_bookings WHERE supplier_booking_ref = $1 ORDER BY created_at DESC LIMIT 1",
        [String(supplierRef)],
      );
      bookingRow = result.rows?.[0] || null;
    }

    // Idempotency: if we already have a latest voucher for this booking, return it
    if (bookingRow) {
      const latest = await Voucher.findLatestByBookingId(bookingRow.id);
      if (latest.success && latest.data) {
        return res.json({
          success: true,
          data: { supplierResponse: null, persistedVoucher: latest.data },
        });
      }
    }

    // Generate supplier voucher now
    const data = await adapter.generateHotelVoucher(req.body || {});

    let voucherSaved = null;
    if (bookingRow) {
      const voucherNumber = new Voucher().generateVoucherNumber(
        bookingRow.booking_ref,
        "hotel",
      );
      voucherSaved = await Voucher.create({
        booking_id: bookingRow.id,
        voucher_type: "hotel",
        voucher_number: voucherNumber,
        pdf_path: null,
        pdf_size_bytes: null,
        email_address: bookingRow.guest_details?.contactInfo?.email || null,
      });
      // Audit: voucher created
      try {
        await db.query(
          `INSERT INTO booking_audit_log (booking_id, action, changed_by, change_reason)
           VALUES ($1, $2, $3, $4)`,
          [bookingRow.id, "updated", "system", "TBO voucher generated"],
        );
      } catch {}
    }

    const payload = {
      supplierResponse: data,
      persistedVoucher: voucherSaved?.data || null,
    };
    if (idemCacheKey) {
      await redis.setIfNotExists(idemCacheKey, payload, 600);
    }

    res.json({ success: true, data: payload });
  } catch (e) {
    res
      .status(statusFromErrorCode(e.code))
      .json({ success: false, error: e.message, code: e.code });
  }
});

// Get booking by booking_ref (with optional live supplier details)
router.get("/booking/:bookingRef", async (req, res) => {
  try {
    const HotelBooking = require("../models/HotelBooking");
    const Voucher = require("../models/Voucher");
    const adapter = getTboAdapter();

    const bookingRef = req.params.bookingRef;
    const includeLive = req.query.live !== "0";

    const bookingResult = await HotelBooking.findByReference(bookingRef);
    if (!bookingResult.success || !bookingResult.data) {
      return res
        .status(404)
        .json({ success: false, error: "Booking not found" });
    }

    const booking = bookingResult.data;

    // Latest voucher if any
    let latestVoucher = null;
    try {
      const v = await Voucher.findLatestByBookingId(booking.id);
      if (v.success) latestVoucher = v.data;
    } catch {}

    // Optional live details from supplier
    let liveDetails = null;
    if (includeLive && booking.supplier_booking_ref) {
      try {
        // Prefer BookingId; if not numeric, try ConfirmationNo
        const ref = booking.supplier_booking_ref;
        const params = /^\d+$/.test(String(ref))
          ? { BookingId: ref }
          : { ConfirmationNo: ref };
        liveDetails = await adapter.getHotelBookingDetails(params);
      } catch (e) {
        liveDetails = { error: e.message };
      }
    }

    res.json({ success: true, data: { booking, latestVoucher, liveDetails } });
  } catch (e) {
    res
      .status(statusFromErrorCode(e.code))
      .json({ success: false, error: e.message, code: e.code });
  }
});

// Booking cancel
router.post("/booking/cancel", async (req, res) => {
  try {
    const adapter = getTboAdapter();
    if (typeof adapter.cancelHotelBooking !== "function") {
      return res
        .status(501)
        .json({ success: false, error: "Cancel not implemented" });
    }

    const db = require("../database/connection");
    const HotelBooking = require("../models/HotelBooking");

    // Idempotency for cancel
    const redis = require("../services/redisService");
    const idemKey = req.header("Idempotency-Key");
    const idemCacheKey = idemKey ? `idem:tbo:cancel:${idemKey}` : null;
    if (idemCacheKey) {
      const existing = await redis.get(idemCacheKey);
      if (existing?.data) {
        return res.json({ success: true, data: existing.data });
      }
    }

    const supplierRes = await adapter.cancelHotelBooking(req.body || {});

    // If booking_ref provided, update DB status to cancelled
    if (req.body?.booking_ref) {
      const upd = await HotelBooking.updateStatus(
        req.body.booking_ref,
        "cancelled",
        {
          supplier_response: supplierRes,
        },
      );
      if (!upd.success) {
        console.warn("Cancel status update failed", upd.error);
      } else if (upd.data?.id) {
        try {
          await db.query(
            `INSERT INTO booking_audit_log (booking_id, action, changed_by, change_reason)
             VALUES ($1, $2, $3, $4)`,
            [upd.data.id, "cancelled", "system", "TBO cancellation requested"],
          );
        } catch {}
      }
    }

    // Cache idempotent response for 10 minutes
    if (idemCacheKey) {
      await redis.setIfNotExists(idemCacheKey, { data: supplierRes }, 600);
    }

    res.json({ success: true, data: supplierRes });
  } catch (e) {
    res
      .status(statusFromErrorCode(e.code))
      .json({ success: false, error: e.message, code: e.code });
  }
});

// Booking details
router.post("/booking/details", async (req, res) => {
  try {
    const adapter = getTboAdapter();
    if (typeof adapter.getHotelBookingDetails !== "function") {
      return res
        .status(501)
        .json({ success: false, error: "Booking details not implemented" });
    }
    const data = await adapter.getHotelBookingDetails(req.body || {});
    res.json({ success: true, data });
  } catch (e) {
    res
      .status(statusFromErrorCode(e.code))
      .json({ success: false, error: e.message, code: e.code });
  }
});

// QA: list unified hotels for TBO by city
router.get("/unified/hotels", async (req, res) => {
  try {
    const db = require("../database/connection");
    const { city } = req.query;
    const params = [];
    let where = "WHERE supplier_code = 'TBO'";
    if (city) {
      params.push(String(city));
      where += ` AND LOWER(city) = LOWER($${params.length})`;
    }
    const rows = (
      await db.query(
        `SELECT property_id, supplier_hotel_id, hotel_name, city, country, star_rating
         FROM hotel_unified ${where} ORDER BY hotel_name LIMIT 200`,
        params,
      )
    ).rows;
    res.json({ success: true, data: rows });
  } catch (e) {
    res
      .status(statusFromErrorCode(e.code))
      .json({ success: false, error: e.message, code: e.code });
  }
});

// QA: list unified room offers for TBO filtered by city and dates
router.get("/unified/offers", async (req, res) => {
  try {
    const db = require("../database/connection");
    const { city, checkin, checkout } = req.query;
    const params = [];
    let where = "WHERE supplier_code = 'TBO'";
    if (city) {
      params.push(String(city));
      where += ` AND LOWER(city) = LOWER($${params.length})`;
    }
    if (checkin) {
      params.push(String(checkin));
      where += ` AND search_checkin = $${params.length}`;
    }
    if (checkout) {
      params.push(String(checkout));
      where += ` AND search_checkout = $${params.length}`;
    }
    const rows = (
      await db.query(
        `SELECT offer_id, property_id, room_name, board_basis, refundable, cancellable_until,
                currency, price_total, price_per_night, availability_count, city, search_checkin, search_checkout
         FROM room_offer_unified ${where}
         ORDER BY price_total ASC
         LIMIT 200`,
        params,
      )
    ).rows;
    res.json({ success: true, data: rows });
  } catch (e) {
    res
      .status(statusFromErrorCode(e.code))
      .json({ success: false, error: e.message, code: e.code });
  }
});

// Hotel Info
router.post("/info", async (req, res) => {
  try {
    const adapter = getTboAdapter();
    if (typeof adapter.getHotelInfo !== "function") {
      return res
        .status(501)
        .json({ success: false, error: "HotelInfo not implemented" });
    }
    const data = await adapter.getHotelInfo(req.body || {});
    res.json({ success: true, data });
  } catch (e) {
    res
      .status(statusFromErrorCode(e.code))
      .json({ success: false, error: e.message, code: e.code });
  }
});

// Hotel Room
router.post("/room", async (req, res) => {
  try {
    const adapter = getTboAdapter();
    if (typeof adapter.getHotelRoom !== "function") {
      return res
        .status(501)
        .json({ success: false, error: "HotelRoom not implemented" });
    }
    const data = await adapter.getHotelRoom(req.body || {});
    res.json({ success: true, data });
  } catch (e) {
    res
      .status(statusFromErrorCode(e.code))
      .json({ success: false, error: e.message, code: e.code });
  }
});

// Change Request Status
router.post("/change/status", async (req, res) => {
  try {
    const adapter = getTboAdapter();
    if (typeof adapter.getChangeRequestStatus !== "function") {
      return res
        .status(501)
        .json({ success: false, error: "Change status not implemented" });
    }
    const data = await adapter.getChangeRequestStatus(req.body || {});
    res.json({ success: true, data });
  } catch (e) {
    res
      .status(statusFromErrorCode(e.code))
      .json({ success: false, error: e.message, code: e.code });
  }
});

// Logout (best-effort)
router.post("/logout", async (req, res) => {
  try {
    const adapter = getTboAdapter();
    if (typeof adapter.logoutAll !== "function") {
      return res
        .status(501)
        .json({ success: false, error: "Logout not implemented" });
    }
    const data = await adapter.logoutAll();
    res.json({ success: true, data });
  } catch (e) {
    res.status(500).json({ success: false, error: e.message });
  }
});

// Get Agency Balance (dedicated)
router.get("/balance", async (req, res) => {
  try {
    const adapter = getTboAdapter();
    if (typeof adapter.resetCircuitBreaker === "function")
      adapter.resetCircuitBreaker();
    const data = await adapter.getAgencyBalance();
    res.json({ success: true, data });
  } catch (e) {
    res
      .status(statusFromErrorCode(e.code))
      .json({ success: false, error: e.message, code: e.code });
  }
});

// HOTEL VALIDATION (server-side request validation)
router.post("/validate", async (req, res) => {
  try {
    const { type = "prebook" } = req.query;
    const body = req.body || {};
    const errors = [];

    const has = (k) =>
      body[k] !== undefined && body[k] !== null && String(body[k]).length > 0;

    if (type === "prebook") {
      if (!has("HotelCode")) errors.push("HotelCode is required");
      if (!(has("RateKey") || has("RatePlanCode")))
        errors.push("RateKey or RatePlanCode is required");
      if (!has("RoomTypeCode") && !has("RoomType"))
        errors.push("RoomTypeCode or RoomType is required");
    } else if (type === "book") {
      if (!(has("BookingId") || has("PreBookId") || has("ConfirmationNo")))
        errors.push("BookingId/PreBookId/ConfirmationNo required");
      if (!has("PassengerDetails") && !has("GuestDetails"))
        errors.push("PassengerDetails or GuestDetails required");
    } else if (type === "voucher") {
      if (!(has("BookingId") || has("ConfirmationNo")))
        errors.push("BookingId or ConfirmationNo required");
    } else if (type === "cancel") {
      if (!(has("BookingId") || has("ConfirmationNo")))
        errors.push("BookingId or ConfirmationNo required");
    } else if (type === "info") {
      if (!has("HotelCode")) errors.push("HotelCode is required");
    } else if (type === "room") {
      if (
        !(
          has("RateKey") ||
          (has("HotelCode") && (has("RoomTypeCode") || has("RoomType")))
        )
      ) {
        errors.push(
          "RateKey or (HotelCode and RoomTypeCode/RoomType) required",
        );
      }
    } else if (type === "change_status") {
      if (
        !has("ChangeRequestId") &&
        !(has("BookingId") || has("ConfirmationNo"))
      ) {
        errors.push("ChangeRequestId or BookingId/ConfirmationNo required");
      }
    }

    res.json({ success: errors.length === 0, errors });
  } catch (e) {
    res.status(400).json({ success: false, error: e.message });
  }
});

module.exports = router;<|MERGE_RESOLUTION|>--- conflicted
+++ resolved
@@ -291,20 +291,12 @@
         unifiedResults,
         searchRequest,
         "tbo_search",
-<<<<<<< HEAD
-        {},
-=======
         {}, // sessionMetadata (if available from adapter)
->>>>>>> 8edeca93
       );
       console.log(`✅ Cached ${unifiedResults.length} hotels for TBO search`);
     } catch (cacheErr) {
       console.warn("⚠️ Failed to cache TBO search results:", cacheErr.message);
     }
-<<<<<<< HEAD
-
-=======
->>>>>>> 8edeca93
     // Generate searchId for tracking
     const searchId = uuidv4();
 
