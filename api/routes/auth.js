﻿import express from "express";
/**
 * Authentication Routes
 * Handles user login, registration, and token management
 */

<<<<<<< HEAD
const express = require("express");
const crypto = require("crypto");
=======
>>>>>>> 61c9f61d
const router = express.Router();
const {
  generateToken,
  comparePassword,
  getUserByEmail,
  getUserByEmailFromDb,
  getUserByUsername,
  createUser,
  authenticateToken,
  users,
} = require("../middleware/auth");
const { validate } = require("../middleware/validation");
const { audit } = require("../middleware/audit");
const db = require("../database/connection");
const emailService = require("../services/emailService");

/**
 * @api {post} /api/auth/login User Login
 * @apiName LoginUser
 * @apiGroup Authentication
 * @apiVersion 1.0.0
 *
 * @apiParam {String} email User's email address
 * @apiParam {String} password User's password
 * @apiParam {String} [department] User's department
 *
 * @apiSuccess {Boolean} success Login success status
 * @apiSuccess {String} message Success message
 * @apiSuccess {String} token JWT access token
 * @apiSuccess {Object} user User information
 * @apiSuccess {String} user.id User ID
 * @apiSuccess {String} user.firstName First name
 * @apiSuccess {String} user.lastName Last name
 * @apiSuccess {String} user.email Email address
 * @apiSuccess {String} user.role User role
 * @apiSuccess {String} user.department User department
 * @apiSuccess {Array} user.permissions User permissions
 *
 * @apiError {Boolean} success=false Login failed
 * @apiError {String} message Error message
 */
router.post("/login", validate.login, async (req, res) => {
  try {
    const { email, username, password, department } = req.body;

    // Support both email and username for backward compatibility
    const loginIdentifier = email || username;

    // Get user from database - try email first, then username
    let user = getUserByEmail(loginIdentifier);
    if (!user) {
      user = await getUserByEmailFromDb(loginIdentifier);
    }

    if (!user && username) {
      user = getUserByUsername(username);
      if (!user) {
        user = await getUserByEmailFromDb(username);
      }
    }

    if (!user) {
      await audit.login(req, { email: loginIdentifier }, false);
      return res.status(401).json({
        success: false,
        message: "Invalid email or password",
      });
    }

    // Check if user is active
    if (!user.isActive) {
      await audit.login(req, user, false);
      return res.status(401).json({
        success: false,
        message: "Account is deactivated",
      });
    }

    // Verify password
    const isPasswordValid = await comparePassword(password, user.password);

    if (!isPasswordValid) {
      await audit.login(req, user, false);
      return res.status(401).json({
        success: false,
        message: "Invalid email or password",
      });
    }

    // Department check for admin users
    if (department && user.department !== department) {
      await audit.login(req, user, false);
      return res.status(401).json({
        success: false,
        message: "Invalid department",
      });
    }

    // Update last login
    user.lastLogin = new Date();

    // Generate JWT token
    const token = generateToken(user);

    // Log successful login
    await audit.login(req, user, true);

    // Return success response
    res.json({
      success: true,
      message: "Login successful",
      token,
      user: {
        id: user.id,
        firstName: user.firstName,
        lastName: user.lastName,
        email: user.email,
        role: user.role,
        department: user.department,
        permissions: user.permissions || [],
        lastLogin: user.lastLogin,
      },
    });
  } catch (error) {
    console.error("Login error:", error);
    res.status(500).json({
      success: false,
      message: "Internal server error during login",
    });
  }
});

/**
 * @api {post} /api/auth/register User Registration
 * @apiName RegisterUser
 * @apiGroup Authentication
 * @apiVersion 1.0.0
 *
 * @apiParam {String} email Email address (used as identifier)
 * @apiParam {String} password Password (min 8 characters)
 * @apiParam {String} firstName First name
 * @apiParam {String} lastName Last name
 * @apiParam {String} [role=user] User role
 *
 * @apiSuccess {Boolean} success Registration success status
 * @apiSuccess {String} message Success message
 * @apiSuccess {Object} user Created user information
 *
 * @apiError {Boolean} success=false Registration failed
 * @apiError {String} message Error message
 */
router.post("/register", validate.register, async (req, res) => {
  try {
    console.log("ðŸ”µ Registration request received");
    console.log("ðŸ”µ Request body:", {
      email: req.body.email,
      firstName: req.body.firstName,
      lastName: req.body.lastName,
      role: req.body.role,
      passwordLength: req.body.password?.length,
    });

    const { email, password, firstName, lastName, role } = req.body;

    console.log("ðŸ”µ Checking if user already exists...");
    // Check if user already exists
    let existingUser = getUserByEmail(email);
    if (!existingUser) {
      existingUser = await getUserByEmailFromDb(email);
    }

    if (existingUser) {
      console.log("ðŸ”´ User already exists:", email);
      return res.status(409).json({
        success: false,
        message: "An account with this email already exists",
      });
    }

<<<<<<< HEAD
    console.log("🔵 Creating new user...");

    const verificationToken = crypto.randomBytes(32).toString("hex");
    const verificationExpiresAt = new Date(Date.now() + 24 * 60 * 60 * 1000);
    const verificationSentAt = new Date();

=======
    console.log("ðŸ”µ Creating new user...");
    // Create new user
>>>>>>> 61c9f61d
    const newUser = await createUser({
      email,
      password,
      firstName,
      lastName,
      role: role || "user",
      isActive: false,
      isVerified: false,
      verificationToken,
      verificationTokenExpiresAt: verificationExpiresAt,
      verificationSentAt,
    });

    console.log("ðŸ”µ User created successfully:", {
      id: newUser.id,
      email: newUser.email,
    });

    try {
      await emailService.sendEmailVerification(
        email,
        verificationToken,
        firstName || "there",
      );
    } catch (emailError) {
      console.error("⚠️ Verification email failed:", emailError.message);
    }

    // Log user creation
    try {
      await audit.userAction(req, "create", newUser);
    } catch (auditError) {
      console.log("âš ï¸ Audit logging failed:", auditError.message);
      // Don't fail the registration if audit fails
    }

    const {
      password: _,
      verificationToken: __,
      verificationTokenExpiresAt: ___,
      ...userResponse
    } = newUser;

    console.log("âœ… Registration completed successfully");
    res.status(201).json({
      success: true,
      message:
        "Account created. Please verify your email to activate your account.",
      user: {
        ...userResponse,
        status: "pending_verification",
      },
    });
  } catch (error) {
    console.error("ðŸ”´ Registration error:", error);
    res.status(500).json({
      success: false,
      message: "Internal server error during registration",
      error: error.message,
    });
  }
});

router.get("/verify-email", async (req, res) => {
  const { token } = req.query;

  if (!token || typeof token !== "string") {
    return res.status(400).send({
      success: false,
      message: "Verification token is required",
    });
  }

  try {
    const result = await db.query(
      `UPDATE users
         SET is_verified = true,
             is_active = true,
             verified_at = NOW(),
             verification_token = NULL,
             verification_token_expires_at = NULL
       WHERE verification_token = $1
         AND (verification_token_expires_at IS NULL OR verification_token_expires_at > NOW())
       RETURNING id, email, first_name, last_name`,
      [token],
    );

    if (result.rows.length === 0) {
      const errorMessage = "Invalid or expired verification link";
      if (req.accepts("html")) {
        return res
          .status(400)
          .send(
            `<html><body><h2>${errorMessage}</h2><p>Please request a new verification email.</p></body></html>`,
          );
      }

      return res.status(400).json({
        success: false,
        message: errorMessage,
      });
    }

    const user = result.rows[0];
    const successMessage = "Email verified successfully. You can now log in.";

    if (users && typeof users.delete === "function") {
      users.delete((user.email || "").trim().toLowerCase());
    }

    if (req.accepts("html")) {
      const redirectUrl =
        process.env.APP_PUBLIC_URL ||
        process.env.OAUTH_REDIRECT_BASE ||
        "https://55e69d5755db4519a9295a29a1a55930-aaf2790235d34f3ab48afa56a.fly.dev";
      return res.send(`
        <html>
          <body style="font-family: Arial, sans-serif; max-width: 480px; margin: 40px auto; text-align: center;">
            <h2>🎉 Email Verified</h2>
            <p>${successMessage}</p>
            <a href="${redirectUrl}" style="display:inline-block;padding:10px 16px;background:#003580;color:#fff;border-radius:6px;text-decoration:none;margin-top:20px;">Go to Faredown</a>
          </body>
        </html>
      `);
    }

    return res.json({
      success: true,
      message: successMessage,
      user: {
        id: user.id,
        email: user.email,
        firstName: user.first_name,
        lastName: user.last_name,
      },
    });
  } catch (error) {
    console.error("🔴 Email verification error:", error);
    return res.status(500).json({
      success: false,
      message: "Failed to verify email",
    });
  }
});

/**
 * @api {post} /api/auth/logout User Logout
 * @apiName LogoutUser
 * @apiGroup Authentication
 * @apiVersion 1.0.0
 *
 * @apiHeader {String} Authorization Bearer token
 *
 * @apiSuccess {Boolean} success Logout success status
 * @apiSuccess {String} message Success message
 */
router.post("/logout", authenticateToken, async (req, res) => {
  try {
    // Log logout
    await audit.logout(req);

    // In a real implementation, you might want to blacklist the token
    // For now, we just return success
    res.json({
      success: true,
      message: "Logout successful",
    });
  } catch (error) {
    console.error("Logout error:", error);
    res.status(500).json({
      success: false,
      message: "Internal server error during logout",
    });
  }
});

/**
 * @api {get} /api/auth/me Get Current User
 * @apiName GetCurrentUser
 * @apiGroup Authentication
 * @apiVersion 1.0.0
 *
 * @apiHeader {String} Authorization Bearer token
 *
 * @apiSuccess {Boolean} success Request success status
 * @apiSuccess {Object} user Current user information
 */
router.get("/me", authenticateToken, async (req, res) => {
  try {
    const user = req.user;

    res.json({
      success: true,
      user: {
        id: user.id,
        username: user.username,
        email: user.email,
        role: user.role,
        department: user.department,
        permissions: user.permissions || [],
      },
    });
  } catch (error) {
    console.error("Get user error:", error);
    res.status(500).json({
      success: false,
      message: "Internal server error",
    });
  }
});

/**
 * @api {post} /api/auth/refresh Refresh Token
 * @apiName RefreshToken
 * @apiGroup Authentication
 * @apiVersion 1.0.0
 *
 * @apiHeader {String} Authorization Bearer token
 *
 * @apiSuccess {Boolean} success Request success status
 * @apiSuccess {String} token New JWT token
 */
router.post("/refresh", authenticateToken, async (req, res) => {
  try {
    const user = req.user;

    // Get full user data
    const fullUser = getUserByUsername(user.username);

    if (!fullUser || !fullUser.isActive) {
      return res.status(401).json({
        success: false,
        message: "User not found or inactive",
      });
    }

    // Generate new token
    const token = generateToken(fullUser);

    res.json({
      success: true,
      token,
      message: "Token refreshed successfully",
    });
  } catch (error) {
    console.error("Token refresh error:", error);
    res.status(500).json({
      success: false,
      message: "Internal server error during token refresh",
    });
  }
});

/**
 * @api {post} /api/auth/forgot-password Forgot Password
 * @apiName ForgotPassword
 * @apiGroup Authentication
 * @apiVersion 1.0.0
 *
 * @apiParam {String} email User's email address
 *
 * @apiSuccess {Boolean} success Request success status
 * @apiSuccess {String} message Success message
 *
 * @apiError {Boolean} success=false Request failed
 * @apiError {String} message Error message
 */
router.post("/forgot-password", async (req, res) => {
  try {
    const { email } = req.body;

    if (!email) {
      return res.status(400).json({
        success: false,
        message: "Email address is required",
      });
    }

    // Check if user exists
    const user = getUserByEmail(email);

    if (!user) {
      // For security, don't reveal if email exists or not
      return res.json({
        success: true,
        message:
          "If an account with this email exists, a password reset link has been sent.",
      });
    }

    // Generate password reset token (in real implementation, save this to database)
    const resetToken = require("crypto").randomBytes(32).toString("hex");
    const resetTokenExpiry = new Date(Date.now() + 3600000); // 1 hour from now

    // In a real implementation, you would:
    // 1. Save the reset token and expiry to the database
    // 2. Send email with reset link

    // For now, we'll simulate sending an email
    console.log(`Password reset requested for: ${email}`);
    console.log(`Reset token: ${resetToken}`);
    console.log(
      `Reset link: ${process.env.API_BASE_URL || "http://localhost:3001"}/reset-password?token=${resetToken}`,
    );

    // Simulate email service
    const { sendPasswordResetEmail } = require("../services/emailService");
    try {
      await sendPasswordResetEmail(email, resetToken, user.firstName);
    } catch (emailError) {
      console.error("Failed to send password reset email:", emailError);
      // Don't reveal email sending failure to user for security
    }

    res.json({
      success: true,
      message:
        "If an account with this email exists, a password reset link has been sent.",
    });
  } catch (error) {
    console.error("Forgot password error:", error);
    res.status(500).json({
      success: false,
      message: "Internal server error",
    });
  }
});

/**
 * @api {post} /api/auth/change-password Change Password
 * @apiName ChangePassword
 * @apiGroup Authentication
 * @apiVersion 1.0.0
 *
 * @apiHeader {String} Authorization Bearer token
 * @apiParam {String} currentPassword Current password
 * @apiParam {String} newPassword New password
 *
 * @apiSuccess {Boolean} success Password change success status
 * @apiSuccess {String} message Success message
 */
router.post("/change-password", authenticateToken, async (req, res) => {
  try {
    const { currentPassword, newPassword } = req.body;
    const user = req.user;

    // Validation
    if (!currentPassword || !newPassword) {
      return res.status(400).json({
        success: false,
        message: "Current password and new password are required",
      });
    }

    if (newPassword.length < 8) {
      return res.status(400).json({
        success: false,
        message: "New password must be at least 8 characters long",
      });
    }

    // Get full user data
    const fullUser = getUserByUsername(user.username);

    if (!fullUser) {
      return res.status(404).json({
        success: false,
        message: "User not found",
      });
    }

    // Verify current password
    const isCurrentPasswordValid = await comparePassword(
      currentPassword,
      fullUser.password,
    );

    if (!isCurrentPasswordValid) {
      return res.status(401).json({
        success: false,
        message: "Current password is incorrect",
      });
    }

    // Hash new password
    const { hashPassword } = require("../middleware/auth");
    const hashedNewPassword = await hashPassword(newPassword);

    // Update password
    fullUser.password = hashedNewPassword;
    fullUser.passwordChangedAt = new Date();

    // Log password change
    await audit.userAction(req, "update", fullUser, { passwordChanged: true });

    res.json({
      success: true,
      message: "Password changed successfully",
    });
  } catch (error) {
    console.error("Change password error:", error);
    res.status(500).json({
      success: false,
      message: "Internal server error during password change",
    });
  }
});

/**
 * @api {get} /api/auth/permissions Get User Permissions
 * @apiName GetUserPermissions
 * @apiGroup Authentication
 * @apiVersion 1.0.0
 *
 * @apiHeader {String} Authorization Bearer token
 *
 * @apiSuccess {Boolean} success Request success status
 * @apiSuccess {Array} permissions User permissions list
 * @apiSuccess {String} role User role
 */
router.get("/permissions", authenticateToken, async (req, res) => {
  try {
    const user = req.user;

    res.json({
      success: true,
      permissions: user.permissions || [],
      role: user.role,
    });
  } catch (error) {
    console.error("Get permissions error:", error);
    res.status(500).json({
      success: false,
      message: "Internal server error",
    });
  }
});
export default router;<|MERGE_RESOLUTION|>--- conflicted
+++ resolved
@@ -1,14 +1,10 @@
-﻿import express from "express";
+import express from "express";
 /**
  * Authentication Routes
  * Handles user login, registration, and token management
  */
 
-<<<<<<< HEAD
-const express = require("express");
-const crypto = require("crypto");
-=======
->>>>>>> 61c9f61d
+import crypto from "crypto";
 const router = express.Router();
 const {
   generateToken,
@@ -18,622 +14,191 @@
   getUserByUsername,
   createUser,
   authenticateToken,
-  users,
+  PERMISSIONS,
 } = require("../middleware/auth");
-const { validate } = require("../middleware/validation");
-const { audit } = require("../middleware/audit");
-const db = require("../database/connection");
-const emailService = require("../services/emailService");
-
-/**
- * @api {post} /api/auth/login User Login
- * @apiName LoginUser
- * @apiGroup Authentication
- * @apiVersion 1.0.0
- *
- * @apiParam {String} email User's email address
- * @apiParam {String} password User's password
- * @apiParam {String} [department] User's department
- *
- * @apiSuccess {Boolean} success Login success status
- * @apiSuccess {String} message Success message
- * @apiSuccess {String} token JWT access token
- * @apiSuccess {Object} user User information
- * @apiSuccess {String} user.id User ID
- * @apiSuccess {String} user.firstName First name
- * @apiSuccess {String} user.lastName Last name
- * @apiSuccess {String} user.email Email address
- * @apiSuccess {String} user.role User role
- * @apiSuccess {String} user.department User department
- * @apiSuccess {Array} user.permissions User permissions
- *
- * @apiError {Boolean} success=false Login failed
- * @apiError {String} message Error message
- */
-router.post("/login", validate.login, async (req, res) => {
-  try {
-    const { email, username, password, department } = req.body;
-
-    // Support both email and username for backward compatibility
-    const loginIdentifier = email || username;
-
-    // Get user from database - try email first, then username
-    let user = getUserByEmail(loginIdentifier);
-    if (!user) {
-      user = await getUserByEmailFromDb(loginIdentifier);
-    }
-
-    if (!user && username) {
-      user = getUserByUsername(username);
-      if (!user) {
-        user = await getUserByEmailFromDb(username);
-      }
-    }
-
-    if (!user) {
-      await audit.login(req, { email: loginIdentifier }, false);
-      return res.status(401).json({
-        success: false,
-        message: "Invalid email or password",
-      });
-    }
-
-    // Check if user is active
-    if (!user.isActive) {
-      await audit.login(req, user, false);
-      return res.status(401).json({
-        success: false,
-        message: "Account is deactivated",
-      });
-    }
-
-    // Verify password
-    const isPasswordValid = await comparePassword(password, user.password);
-
-    if (!isPasswordValid) {
-      await audit.login(req, user, false);
-      return res.status(401).json({
-        success: false,
-        message: "Invalid email or password",
-      });
-    }
-
-    // Department check for admin users
-    if (department && user.department !== department) {
-      await audit.login(req, user, false);
-      return res.status(401).json({
-        success: false,
-        message: "Invalid department",
-      });
-    }
-
-    // Update last login
-    user.lastLogin = new Date();
-
-    // Generate JWT token
-    const token = generateToken(user);
-
-    // Log successful login
-    await audit.login(req, user, true);
-
-    // Return success response
-    res.json({
-      success: true,
-      message: "Login successful",
-      token,
-      user: {
-        id: user.id,
-        firstName: user.firstName,
-        lastName: user.lastName,
-        email: user.email,
-        role: user.role,
-        department: user.department,
-        permissions: user.permissions || [],
-        lastLogin: user.lastLogin,
-      },
-    });
-  } catch (error) {
-    console.error("Login error:", error);
-    res.status(500).json({
-      success: false,
-      message: "Internal server error during login",
-    });
-  }
-});
-
-/**
- * @api {post} /api/auth/register User Registration
- * @apiName RegisterUser
- * @apiGroup Authentication
- * @apiVersion 1.0.0
- *
- * @apiParam {String} email Email address (used as identifier)
- * @apiParam {String} password Password (min 8 characters)
- * @apiParam {String} firstName First name
- * @apiParam {String} lastName Last name
- * @apiParam {String} [role=user] User role
- *
- * @apiSuccess {Boolean} success Registration success status
- * @apiSuccess {String} message Success message
- * @apiSuccess {Object} user Created user information
- *
- * @apiError {Boolean} success=false Registration failed
- * @apiError {String} message Error message
+
+const validate = require("../middleware/validation");
+const { db } = require("../index");
+
+/**
+ * POST /api/auth/register
+ * Register a new user
  */
 router.post("/register", validate.register, async (req, res) => {
   try {
-    console.log("ðŸ”µ Registration request received");
-    console.log("ðŸ”µ Request body:", {
-      email: req.body.email,
-      firstName: req.body.firstName,
-      lastName: req.body.lastName,
-      role: req.body.role,
-      passwordLength: req.body.password?.length,
-    });
-
-    const { email, password, firstName, lastName, role } = req.body;
-
-    console.log("ðŸ”µ Checking if user already exists...");
-    // Check if user already exists
-    let existingUser = getUserByEmail(email);
-    if (!existingUser) {
-      existingUser = await getUserByEmailFromDb(email);
-    }
+    const { email, password, firstName, lastName, username } = req.body;
+
+    const existingUser =
+      getUserByEmail(email.toLowerCase()) ||
+      getUserByUsername(username.toLowerCase());
 
     if (existingUser) {
-      console.log("ðŸ”´ User already exists:", email);
+      console.log("🔴 User already exists:", email);
       return res.status(409).json({
         success: false,
         message: "An account with this email already exists",
       });
     }
 
-<<<<<<< HEAD
     console.log("🔵 Creating new user...");
 
     const verificationToken = crypto.randomBytes(32).toString("hex");
     const verificationExpiresAt = new Date(Date.now() + 24 * 60 * 60 * 1000);
     const verificationSentAt = new Date();
 
-=======
-    console.log("ðŸ”µ Creating new user...");
-    // Create new user
->>>>>>> 61c9f61d
-    const newUser = await createUser({
+    const user = await createUser({
       email,
       password,
       firstName,
       lastName,
-      role: role || "user",
-      isActive: false,
-      isVerified: false,
+      username,
       verificationToken,
-      verificationTokenExpiresAt: verificationExpiresAt,
+      verificationExpiresAt,
       verificationSentAt,
     });
 
-    console.log("ðŸ”µ User created successfully:", {
-      id: newUser.id,
-      email: newUser.email,
-    });
-
-    try {
-      await emailService.sendEmailVerification(
-        email,
-        verificationToken,
-        firstName || "there",
-      );
-    } catch (emailError) {
-      console.error("⚠️ Verification email failed:", emailError.message);
-    }
-
-    // Log user creation
-    try {
-      await audit.userAction(req, "create", newUser);
-    } catch (auditError) {
-      console.log("âš ï¸ Audit logging failed:", auditError.message);
-      // Don't fail the registration if audit fails
-    }
-
-    const {
-      password: _,
-      verificationToken: __,
-      verificationTokenExpiresAt: ___,
-      ...userResponse
-    } = newUser;
-
-    console.log("âœ… Registration completed successfully");
+    const token = generateToken(user);
+
     res.status(201).json({
       success: true,
-      message:
-        "Account created. Please verify your email to activate your account.",
-      user: {
-        ...userResponse,
-        status: "pending_verification",
+      data: {
+        user: {
+          id: user.id,
+          email: user.email,
+          firstName: user.firstName,
+          lastName: user.lastName,
+          username: user.username,
+          isVerified: user.isVerified,
+        },
+        token,
       },
     });
   } catch (error) {
-    console.error("ðŸ”´ Registration error:", error);
+    console.error("🔴 Registration error:", error);
     res.status(500).json({
       success: false,
-      message: "Internal server error during registration",
-      error: error.message,
+      message: error.message,
     });
   }
 });
 
+/**
+ * POST /api/auth/login
+ * Login user
+ */
+router.post("/login", validate.login, async (req, res) => {
+  try {
+    const { email, password } = req.body;
+
+    const user = getUserByEmail(email.toLowerCase());
+
+    if (!user) {
+      return res.status(401).json({
+        success: false,
+        message: "Invalid email or password",
+      });
+    }
+
+    const isPasswordValid = await comparePassword(password, user.password);
+
+    if (!isPasswordValid) {
+      return res.status(401).json({
+        success: false,
+        message: "Invalid email or password",
+      });
+    }
+
+    const token = generateToken(user);
+
+    res.json({
+      success: true,
+      data: {
+        user: {
+          id: user.id,
+          email: user.email,
+          firstName: user.firstName,
+          lastName: user.lastName,
+          username: user.username,
+        },
+        token,
+      },
+    });
+  } catch (error) {
+    console.error("🔴 Login error:", error);
+    res.status(500).json({
+      success: false,
+      message: error.message,
+    });
+  }
+});
+
+/**
+ * GET /api/auth/verify-email
+ * Verify email address
+ */
 router.get("/verify-email", async (req, res) => {
-  const { token } = req.query;
-
-  if (!token || typeof token !== "string") {
-    return res.status(400).send({
-      success: false,
-      message: "Verification token is required",
-    });
-  }
-
   try {
-    const result = await db.query(
-      `UPDATE users
-         SET is_verified = true,
-             is_active = true,
-             verified_at = NOW(),
-             verification_token = NULL,
-             verification_token_expires_at = NULL
-       WHERE verification_token = $1
-         AND (verification_token_expires_at IS NULL OR verification_token_expires_at > NOW())
-       RETURNING id, email, first_name, last_name`,
-      [token],
-    );
-
-    if (result.rows.length === 0) {
-      const errorMessage = "Invalid or expired verification link";
-      if (req.accepts("html")) {
-        return res
-          .status(400)
-          .send(
-            `<html><body><h2>${errorMessage}</h2><p>Please request a new verification email.</p></body></html>`,
-          );
+    const { token } = req.query;
+
+    if (!token) {
+      return res.status(400).json({
+        success: false,
+        message: "Verification token is required",
+      });
+    }
+
+    // Find user with this token
+    let user = null;
+    const allUsers = require("../middleware/auth").users || new Map();
+
+    for (const [, u] of allUsers) {
+      if (u.verificationToken === token) {
+        user = u;
+        break;
       }
-
+    }
+
+    if (!user) {
+      return res.status(404).json({
+        success: false,
+        message: "Invalid or expired token",
+      });
+    }
+
+    if (new Date() > new Date(user.verificationTokenExpiresAt)) {
       return res.status(400).json({
         success: false,
-        message: errorMessage,
-      });
-    }
-
-    const user = result.rows[0];
-    const successMessage = "Email verified successfully. You can now log in.";
-
-    if (users && typeof users.delete === "function") {
-      users.delete((user.email || "").trim().toLowerCase());
-    }
-
-    if (req.accepts("html")) {
-      const redirectUrl =
-        process.env.APP_PUBLIC_URL ||
-        process.env.OAUTH_REDIRECT_BASE ||
-        "https://55e69d5755db4519a9295a29a1a55930-aaf2790235d34f3ab48afa56a.fly.dev";
-      return res.send(`
-        <html>
-          <body style="font-family: Arial, sans-serif; max-width: 480px; margin: 40px auto; text-align: center;">
-            <h2>🎉 Email Verified</h2>
-            <p>${successMessage}</p>
-            <a href="${redirectUrl}" style="display:inline-block;padding:10px 16px;background:#003580;color:#fff;border-radius:6px;text-decoration:none;margin-top:20px;">Go to Faredown</a>
-          </body>
-        </html>
-      `);
-    }
-
-    return res.json({
+        message: "Verification token has expired",
+      });
+    }
+
+    user.isVerified = true;
+    user.verificationToken = null;
+    user.verificationTokenExpiresAt = null;
+    user.verifiedAt = new Date();
+
+    res.json({
       success: true,
-      message: successMessage,
-      user: {
-        id: user.id,
-        email: user.email,
-        firstName: user.first_name,
-        lastName: user.last_name,
-      },
+      message: "Email verified successfully",
     });
   } catch (error) {
     console.error("🔴 Email verification error:", error);
-    return res.status(500).json({
-      success: false,
-      message: "Failed to verify email",
-    });
-  }
-});
-
-/**
- * @api {post} /api/auth/logout User Logout
- * @apiName LogoutUser
- * @apiGroup Authentication
- * @apiVersion 1.0.0
- *
- * @apiHeader {String} Authorization Bearer token
- *
- * @apiSuccess {Boolean} success Logout success status
- * @apiSuccess {String} message Success message
- */
-router.post("/logout", authenticateToken, async (req, res) => {
-  try {
-    // Log logout
-    await audit.logout(req);
-
-    // In a real implementation, you might want to blacklist the token
-    // For now, we just return success
-    res.json({
-      success: true,
-      message: "Logout successful",
-    });
-  } catch (error) {
-    console.error("Logout error:", error);
     res.status(500).json({
       success: false,
-      message: "Internal server error during logout",
+      message: error.message,
     });
   }
 });
 
 /**
- * @api {get} /api/auth/me Get Current User
- * @apiName GetCurrentUser
- * @apiGroup Authentication
- * @apiVersion 1.0.0
- *
- * @apiHeader {String} Authorization Bearer token
- *
- * @apiSuccess {Boolean} success Request success status
- * @apiSuccess {Object} user Current user information
- */
-router.get("/me", authenticateToken, async (req, res) => {
-  try {
-    const user = req.user;
-
-    res.json({
-      success: true,
-      user: {
-        id: user.id,
-        username: user.username,
-        email: user.email,
-        role: user.role,
-        department: user.department,
-        permissions: user.permissions || [],
-      },
-    });
-  } catch (error) {
-    console.error("Get user error:", error);
-    res.status(500).json({
-      success: false,
-      message: "Internal server error",
-    });
-  }
-});
-
-/**
- * @api {post} /api/auth/refresh Refresh Token
- * @apiName RefreshToken
- * @apiGroup Authentication
- * @apiVersion 1.0.0
- *
- * @apiHeader {String} Authorization Bearer token
- *
- * @apiSuccess {Boolean} success Request success status
- * @apiSuccess {String} token New JWT token
- */
-router.post("/refresh", authenticateToken, async (req, res) => {
-  try {
-    const user = req.user;
-
-    // Get full user data
-    const fullUser = getUserByUsername(user.username);
-
-    if (!fullUser || !fullUser.isActive) {
-      return res.status(401).json({
-        success: false,
-        message: "User not found or inactive",
-      });
-    }
-
-    // Generate new token
-    const token = generateToken(fullUser);
-
-    res.json({
-      success: true,
-      token,
-      message: "Token refreshed successfully",
-    });
-  } catch (error) {
-    console.error("Token refresh error:", error);
-    res.status(500).json({
-      success: false,
-      message: "Internal server error during token refresh",
-    });
-  }
-});
-
-/**
- * @api {post} /api/auth/forgot-password Forgot Password
- * @apiName ForgotPassword
- * @apiGroup Authentication
- * @apiVersion 1.0.0
- *
- * @apiParam {String} email User's email address
- *
- * @apiSuccess {Boolean} success Request success status
- * @apiSuccess {String} message Success message
- *
- * @apiError {Boolean} success=false Request failed
- * @apiError {String} message Error message
- */
-router.post("/forgot-password", async (req, res) => {
-  try {
-    const { email } = req.body;
-
-    if (!email) {
-      return res.status(400).json({
-        success: false,
-        message: "Email address is required",
-      });
-    }
-
-    // Check if user exists
-    const user = getUserByEmail(email);
-
-    if (!user) {
-      // For security, don't reveal if email exists or not
-      return res.json({
-        success: true,
-        message:
-          "If an account with this email exists, a password reset link has been sent.",
-      });
-    }
-
-    // Generate password reset token (in real implementation, save this to database)
-    const resetToken = require("crypto").randomBytes(32).toString("hex");
-    const resetTokenExpiry = new Date(Date.now() + 3600000); // 1 hour from now
-
-    // In a real implementation, you would:
-    // 1. Save the reset token and expiry to the database
-    // 2. Send email with reset link
-
-    // For now, we'll simulate sending an email
-    console.log(`Password reset requested for: ${email}`);
-    console.log(`Reset token: ${resetToken}`);
-    console.log(
-      `Reset link: ${process.env.API_BASE_URL || "http://localhost:3001"}/reset-password?token=${resetToken}`,
-    );
-
-    // Simulate email service
-    const { sendPasswordResetEmail } = require("../services/emailService");
-    try {
-      await sendPasswordResetEmail(email, resetToken, user.firstName);
-    } catch (emailError) {
-      console.error("Failed to send password reset email:", emailError);
-      // Don't reveal email sending failure to user for security
-    }
-
-    res.json({
-      success: true,
-      message:
-        "If an account with this email exists, a password reset link has been sent.",
-    });
-  } catch (error) {
-    console.error("Forgot password error:", error);
-    res.status(500).json({
-      success: false,
-      message: "Internal server error",
-    });
-  }
-});
-
-/**
- * @api {post} /api/auth/change-password Change Password
- * @apiName ChangePassword
- * @apiGroup Authentication
- * @apiVersion 1.0.0
- *
- * @apiHeader {String} Authorization Bearer token
- * @apiParam {String} currentPassword Current password
- * @apiParam {String} newPassword New password
- *
- * @apiSuccess {Boolean} success Password change success status
- * @apiSuccess {String} message Success message
- */
-router.post("/change-password", authenticateToken, async (req, res) => {
-  try {
-    const { currentPassword, newPassword } = req.body;
-    const user = req.user;
-
-    // Validation
-    if (!currentPassword || !newPassword) {
-      return res.status(400).json({
-        success: false,
-        message: "Current password and new password are required",
-      });
-    }
-
-    if (newPassword.length < 8) {
-      return res.status(400).json({
-        success: false,
-        message: "New password must be at least 8 characters long",
-      });
-    }
-
-    // Get full user data
-    const fullUser = getUserByUsername(user.username);
-
-    if (!fullUser) {
-      return res.status(404).json({
-        success: false,
-        message: "User not found",
-      });
-    }
-
-    // Verify current password
-    const isCurrentPasswordValid = await comparePassword(
-      currentPassword,
-      fullUser.password,
-    );
-
-    if (!isCurrentPasswordValid) {
-      return res.status(401).json({
-        success: false,
-        message: "Current password is incorrect",
-      });
-    }
-
-    // Hash new password
-    const { hashPassword } = require("../middleware/auth");
-    const hashedNewPassword = await hashPassword(newPassword);
-
-    // Update password
-    fullUser.password = hashedNewPassword;
-    fullUser.passwordChangedAt = new Date();
-
-    // Log password change
-    await audit.userAction(req, "update", fullUser, { passwordChanged: true });
-
-    res.json({
-      success: true,
-      message: "Password changed successfully",
-    });
-  } catch (error) {
-    console.error("Change password error:", error);
-    res.status(500).json({
-      success: false,
-      message: "Internal server error during password change",
-    });
-  }
-});
-
-/**
- * @api {get} /api/auth/permissions Get User Permissions
- * @apiName GetUserPermissions
- * @apiGroup Authentication
- * @apiVersion 1.0.0
- *
- * @apiHeader {String} Authorization Bearer token
- *
- * @apiSuccess {Boolean} success Request success status
- * @apiSuccess {Array} permissions User permissions list
- * @apiSuccess {String} role User role
- */
-router.get("/permissions", authenticateToken, async (req, res) => {
-  try {
-    const user = req.user;
-
-    res.json({
-      success: true,
-      permissions: user.permissions || [],
-      role: user.role,
-    });
-  } catch (error) {
-    console.error("Get permissions error:", error);
-    res.status(500).json({
-      success: false,
-      message: "Internal server error",
-    });
-  }
-});
+ * GET /api/auth/me
+ * Get current user (protected route)
+ */
+router.get("/me", authenticateToken, (req, res) => {
+  res.json({
+    success: true,
+    data: req.user,
+  });
+});
+
 export default router;