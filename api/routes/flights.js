﻿import express from "express";

const axios = require("axios");
const crypto = require("crypto");
const db = require("../database/connection");
const router = require("express").Router();
const {
  resolveSupplierMarkup,
  applyMarkupToAmount,
  buildPricingBreakdown,
  buildPricingHash,
} = require("../services/pricing/supplierMarkupService");

// Initialize supplier adapter manager at startup
const supplierAdapterManager = require("../services/adapters/supplierAdapterManager");

// Amadeus API Configuration
const AMADEUS_API_KEY =
  process.env.AMADEUS_API_KEY || "6H8SAsHAPdGAlWFYWNKgxQetHgeGCeNv";
const AMADEUS_API_SECRET = process.env.AMADEUS_API_SECRET || "2eVYfPeZVxmvbjRm";
const AMADEUS_BASE_URL = "https://test.api.amadeus.com";

// Cache for access tokens
let amadeusAccessToken = "";
let tokenExpiryTime = 0;

/**
 * Get Amadeus Access Token with caching
 */
async function getAmadeusAccessToken() {
  // Check if token is still valid (with 5 minute buffer)
  if (amadeusAccessToken && Date.now() < tokenExpiryTime - 300000) {
    return amadeusAccessToken;
  }

  try {
    console.log("ðŸ”‘ Getting new Amadeus access token...");

    const formData = new URLSearchParams();
    formData.append("grant_type", "client_credentials");
    formData.append("client_id", AMADEUS_API_KEY);
    formData.append("client_secret", AMADEUS_API_SECRET);

    const response = await axios.post(
      `${AMADEUS_BASE_URL}/v1/security/oauth2/token`,
      formData.toString(),
      {
        headers: {
          "Content-Type": "application/x-www-form-urlencoded",
        },
        timeout: 10000,
      },
    );

    if (response.data && response.data.access_token) {
      amadeusAccessToken = response.data.access_token;
      tokenExpiryTime = Date.now() + response.data.expires_in * 1000;
      console.log("âœ… Amadeus token acquired successfully");
      return amadeusAccessToken;
    } else {
      throw new Error("No access token in response");
    }
  } catch (error) {
    console.error("âŒ Amadeus authentication failed:", error.message);
    throw new Error("Failed to authenticate with Amadeus API");
  }
}

/**
 * Get markup for airline, route combination and supplier
 */
async function getMarkupData(
  supplier,
  airline,
  route,
  cabinClass,
  currency = "ALL",
  market = "GLOBAL",
) {
  const resolvedSupplier = supplier || "amadeus";
  const resolvedAirline = airline || "ALL";
  const resolvedRoute = route || "ALL";

  const markup = await resolveSupplierMarkup({
    supplierCode: resolvedSupplier,
    module: "flights",
    market,
    currency,
    hotelId: resolvedAirline.toLowerCase(),
    destination: resolvedRoute,
    channel: "web",
  });

  if (markup.value_type) {
    return markup;
  }

  return {
    value_type: "PERCENT",
    value: 12,
    priority: 999,
  };
}

/**
 * Apply markup to flight price
 */
function applyMarkup(basePrice, markupData) {
  const { finalAmount, markupAmount } = applyMarkupToAmount(basePrice, {
    value_type:
      markupData.value_type ||
      (markupData.markup_type === "fixed" ? "FLAT" : "PERCENT"),
    value:
      markupData.value !== undefined
        ? markupData.value
        : markupData.markup_percentage || markupData.base_markup || 0,
  });

  return {
    finalAmount,
    markupAmount,
  };
}

/**
 * Apply promo code discount
 */
async function applyPromoCode(
  price,
  promoCode,
  userId = null,
  supplier = null,
) {
  if (!promoCode)
    return { finalPrice: price, discount: 0, promoApplied: false };

  try {
    const query = `
      SELECT * FROM promo_codes
      WHERE code = $1
      AND is_active = true
      AND (expiry_date IS NULL OR expiry_date > NOW())
      AND (usage_limit IS NULL OR usage_count < usage_limit)
      AND (supplier_scope = $2 OR supplier_scope = 'all')
    `;

    const result = await db.query(query, [
      promoCode,
      (supplier || "all").toLowerCase(),
    ]);

    if (result.rows && result.rows.length > 0) {
      const promo = result.rows[0];
      let discount = 0;

      if (promo.discount_type === "percentage") {
        discount = price * (promo.discount_value / 100);
        if (promo.max_discount && discount > promo.max_discount) {
          discount = promo.max_discount;
        }
      } else if (promo.discount_type === "fixed") {
        discount = promo.discount_value;
      }

      // Check minimum order value
      if (promo.min_order_value && price < promo.min_order_value) {
        return {
          finalPrice: price,
          discount: 0,
          promoApplied: false,
          error: "Minimum order value not met",
        };
      }

      const finalPrice = Math.max(0, price - discount);

      // Update usage count
      await db.query(
        "UPDATE promo_codes SET usage_count = usage_count + 1 WHERE id = $1",
        [promo.id],
      );

      return { finalPrice, discount, promoApplied: true, promoDetails: promo };
    }

    return {
      finalPrice: price,
      discount: 0,
      promoApplied: false,
      error: "Invalid promo code",
    };
  } catch (error) {
    console.error("Error applying promo code:", error);
    return {
      finalPrice: price,
      discount: 0,
      promoApplied: false,
      error: "Promo code application failed",
    };
  }
}

/**
 * Transform Amadeus flight data to our format with markup applied
 */
async function transformAmadeusFlightData(amadeusData, searchParams) {
  const flights = amadeusData.data || [];

  const transformedFlights = await Promise.all(
    flights.map(async (flight, index) => {
      const outbound = flight.itineraries[0];
      const firstSegment = outbound.segments[0];
      const lastSegment = outbound.segments[outbound.segments.length - 1];

      // Calculate duration
      const duration =
        outbound.duration
          ?.replace("PT", "")
          ?.replace("H", "h ")
          ?.replace("M", "m") || "2h 30m";

      // Get airline info
      const airlineCode = firstSegment.carrierCode;
      const airlineName = getAirlineName(airlineCode);

      // Calculate stops
      const stops = outbound.segments.length - 1;

      // Get base price from Amadeus
      const basePrice = parseFloat(flight.price.total);
      const currency = flight.price.currency;

      // Get markup data
      const route = `${firstSegment.departure.iataCode}-${lastSegment.arrival.iataCode}`;
      const cabinClass = searchParams.cabinClass || "ECONOMY";
      const markupData = await getMarkupData(airlineCode, route, cabinClass);

      // Apply markup
      const markedUpPrice = applyMarkup(basePrice, markupData);

      // Apply promo code if provided
      const promoResult = await applyPromoCode(
        markedUpPrice,
        searchParams.promoCode,
        searchParams.userId,
      );

      const transformedFlight = {
        id: `amadeus_${flight.id || index}`,
        airline: airlineName,
        airlineCode: airlineCode,
        flightNumber: `${airlineCode} ${firstSegment.number}`,
        departure: {
          code: firstSegment.departure.iataCode,
          name: getAirportName(firstSegment.departure.iataCode),
          city: getCityName(firstSegment.departure.iataCode),
          country: getCountryName(firstSegment.departure.iataCode),
          terminal: firstSegment.departure.terminal,
        },
        arrival: {
          code: lastSegment.arrival.iataCode,
          name: getAirportName(lastSegment.arrival.iataCode),
          city: getCityName(lastSegment.arrival.iataCode),
          country: getCountryName(lastSegment.arrival.iataCode),
          terminal: lastSegment.arrival.terminal,
        },
        departureTime: formatTime(firstSegment.departure.at),
        arrivalTime: formatTime(lastSegment.arrival.at),
        duration: duration,
        aircraft: firstSegment.aircraft?.code || "Unknown",
        stops: stops,
        price: {
          amount: promoResult.finalPrice,
          originalAmount: basePrice,
          markedUpAmount: markedUpPrice,
          currency: currency,
          breakdown: {
            baseFare: basePrice * 0.8,
            taxes: basePrice * 0.15,
            fees: basePrice * 0.05,
            markup: markedUpPrice - basePrice,
            discount: promoResult.discount,
            total: promoResult.finalPrice,
          },
          markupApplied: markupData,
          promoApplied: promoResult.promoApplied,
          promoDetails: promoResult.promoDetails,
        },
        amenities: getAmenities(airlineCode),
        baggage: getBaggageInfo(airlineCode),
        segments: outbound.segments.map((segment) => ({
          departure: segment.departure,
          arrival: segment.arrival,
          carrierCode: segment.carrierCode,
          number: segment.number,
          aircraft: segment.aircraft,
          duration: segment.duration,
        })),
        // Add return flight for round-trip
        returnFlight: flight.itineraries[1]
          ? {
              segments: flight.itineraries[1].segments,
              duration: flight.itineraries[1].duration,
            }
          : null,
        validatingAirline: flight.validatingAirlineCodes?.[0] || airlineCode,
        lastTicketingDate: flight.lastTicketingDate,
        fareType: determineFareType(flight),
        bookingClass:
          firstSegment.travelerPricings?.[0]?.fareDetailsBySegment?.[0]
            ?.class || "Y",
      };

      return transformedFlight;
    }),
  );

  return transformedFlights;
}

/**
 * Log flight search for debugging airport selection issues
 * Created per developer note for tracking BOM/DXB display problems
 */
async function logFlightSearch(req, searchParams, results) {
  try {
    const userAgent = req.headers["user-agent"] || "";
    const sessionId =
      req.headers["x-session-id"] || req.sessionID || "anonymous";
    const userId = req.user?.id || req.query.userId || null;

    // Parse multi-city legs if present
    let legs = [];
    if (searchParams.tripType === "multi-city" && searchParams.multiCityLegs) {
      try {
        legs =
          typeof searchParams.multiCityLegs === "string"
            ? JSON.parse(searchParams.multiCityLegs)
            : searchParams.multiCityLegs;
      } catch (e) {
        console.warn("Failed to parse multiCityLegs:", e);
        legs = [];
      }
    } else {
      // Single leg for round-trip or one-way
      legs = [
        {
          from: searchParams.from || "Unknown",
          fromCode: searchParams.origin || searchParams.fromCode || "XXX",
          to: searchParams.to || "Unknown",
          toCode: searchParams.destination || searchParams.toCode || "XXX",
          date: searchParams.departureDate,
        },
      ];
    }

    // Helper function to detect platform
    const detectPlatform = (userAgent) => {
      if (!userAgent) return "unknown";
      if (
        userAgent.includes("iOS-Native-App") ||
        userAgent.includes("CFNetwork")
      )
        return "ios-native";
      if (
        userAgent.includes("Android-Native-App") ||
        userAgent.includes("okhttp")
      )
        return "android-native";
      if (
        userAgent.includes("Mobile") ||
        userAgent.includes("Android") ||
        userAgent.includes("iPhone")
      )
        return "mobile-web";
      return "web";
    };

    const isMobile =
      userAgent.includes("Mobile") ||
      userAgent.includes("Android") ||
      userAgent.includes("iPhone") ||
      userAgent.includes("iPad") ||
      userAgent.includes("iOS-Native-App") ||
      userAgent.includes("Android-Native-App");

    // Log each leg separately for detailed tracking
    for (let i = 0; i < legs.length; i++) {
      const leg = legs[i];

      // Extract city names from codes or full strings
      const extractCityInfo = (cityString, code) => {
        if (!cityString) return { name: "Unknown", code: code || "XXX" };

        // Handle format: "Mumbai (BOM)" or just "Mumbai" or just "BOM"
        const match = cityString.match(/^(.+?)\s*\(([A-Z]{3})\)$/);
        if (match) {
          return { name: match[1].trim(), code: match[2] };
        }

        // If it's just a code
        if (/^[A-Z]{3}$/.test(cityString)) {
          return { name: cityString, code: cityString };
        }

        // If it's just a city name
        return { name: cityString, code: code || "XXX" };
      };

      const fromInfo = extractCityInfo(leg.from, leg.fromCode);
      const toInfo = extractCityInfo(leg.to, leg.toCode);

      const logQuery = `
        INSERT INTO flight_search_logs (
          user_id, session_id, leg_index, from_code, from_name, to_code, to_name,
          search_type, module_type, departure_date, return_date, travelers,
          cabin_class, user_agent, is_mobile, platform, raw_payload
        ) VALUES ($1, $2, $3, $4, $5, $6, $7, $8, $9, $10, $11, $12, $13, $14, $15, $16, $17)
      `;

      const logValues = [
        userId,
        sessionId,
        i + 1, // leg_index (1-based)
        fromInfo.code,
        fromInfo.name,
        toInfo.code,
        toInfo.name,
        searchParams.tripType || "one-way",
        "flights",
        searchParams.departureDate,
        searchParams.returnDate || null,
        JSON.stringify({
          adults: parseInt(searchParams.adults) || 1,
          children: parseInt(searchParams.children) || 0,
          infants: parseInt(searchParams.infants) || 0,
        }),
        searchParams.cabinClass || "ECONOMY",
        userAgent,
        isMobile,
        detectPlatform(userAgent),
        JSON.stringify({
          originalParams: req.query,
          searchParams: searchParams,
          resultsCount: results?.length || 0,
          ip: req.ip,
          timestamp: new Date().toISOString(),
        }),
      ];

      await db.query(logQuery, logValues);
    }

    console.log(
      `ðŸ” Flight search logged: ${legs.length} leg(s) for session ${sessionId}`,
    );
  } catch (error) {
    console.error("Error logging flight search:", error);
    // Don't throw - logging failures shouldn't break the search
  }
}

/**
 * Save search to database
 */
async function saveSearchToDatabase(searchParams, results) {
  try {
    const searchQuery = `
      INSERT INTO flight_searches_cache (
        origin, destination, departure_date, return_date, 
        adults, children, cabin_class, trip_type, 
        search_date, results_count, cached_results
      ) VALUES ($1, $2, $3, $4, $5, $6, $7, $8, NOW(), $9, $10)
      RETURNING id
    `;

    const searchValues = [
      searchParams.origin,
      searchParams.destination,
      searchParams.departureDate,
      searchParams.returnDate,
      searchParams.adults,
      searchParams.children || 0,
      searchParams.cabinClass || "ECONOMY",
      searchParams.tripType || "one_way",
      results.length,
      JSON.stringify(results),
    ];

    const result = await db.query(searchQuery, searchValues);
    console.log(`ðŸ’¾ Search saved to database with ID: ${result.rows[0].id}`);

    return result.rows[0].id;
  } catch (error) {
    console.error("Error saving search to database:", error);
    return null;
  }
}

/**
 * Flight Search Route - Main API Endpoint
 */
router.get("/search", async (req, res) => {
  try {
    console.log("ðŸ” Flight search request received:", req.query);

    const {
      origin,
      destination,
      departureDate,
      returnDate,
      adults = 1,
      children = 0,
      cabinClass = "ECONOMY",
      tripType = "one_way",
      promoCode,
      userId,
    } = req.query;

    // Validate required parameters
    if (!origin || !destination || !departureDate) {
      return res.status(400).json({
        success: false,
        error:
          "Missing required parameters: origin, destination, departureDate",
      });
    }

    // Build unified search params
    const searchParams = {
      origin,
      destination,
      departureDate,
      returnDate: tripType === "round_trip" ? returnDate : null,
      adults: parseInt(adults),
      children: parseInt(children),
      infants: 0,
      travelClass: cabinClass,
      maxResults: 50,
      currency: req.query.currency || "INR",
      market: req.query.market || "GLOBAL",
      channel: req.query.channel || "web",
    };

    // Get enabled suppliers (default: AMADEUS, TBO)
    const enabledSuppliers = (process.env.FLIGHTS_SUPPLIERS || "AMADEUS,TBO")
      .split(",")
      .map((s) => s.trim().toUpperCase());

    console.log(
      `📡 Searching across suppliers: ${enabledSuppliers.join(", ")}`,
    );

<<<<<<< HEAD
    // Execute parallel search across all enabled suppliers
    const aggregatedResults = await supplierAdapterManager.searchAllFlights(
      searchParams,
      enabledSuppliers,
    );
=======
    console.log("ï¿½ï¿½ï¿½ï¿½ Calling Amadeus API with params:", amadeusParams);
>>>>>>> 61c9f61d

    console.log(
      `✅ Aggregated ${aggregatedResults.totalResults} results from ${Object.keys(aggregatedResults.supplierMetrics).length} suppliers`,
    );

    // Log supplier metrics for debugging
    console.log(
<<<<<<< HEAD
      "📊 Supplier Metrics:",
      JSON.stringify(aggregatedResults.supplierMetrics, null, 2),
=======
      `âœ… Amadeus API returned ${amadeusResponse.data?.data?.length || 0} flight offers`,
>>>>>>> 61c9f61d
    );

    // Check if all suppliers failed
    const allSuppliersFailed = Object.values(
      aggregatedResults.supplierMetrics,
    ).every((metric) => !metric.success);

    if (allSuppliersFailed) {
      console.error(
        "❌ All suppliers failed:",
        aggregatedResults.supplierMetrics,
      );
      // Return fallback data when all suppliers fail
      const fallbackFlights = getFallbackFlightData(req.query);
      await logFlightSearch(req, searchParams, fallbackFlights);

      return res.json({
        success: true,
        data: fallbackFlights,
        meta: {
          totalResults: fallbackFlights.length,
          searchParams: req.query,
          source: "fallback",
          warning: "All suppliers unavailable, showing sample data",
          supplierErrors: aggregatedResults.supplierMetrics,
          timestamp: new Date().toISOString(),
        },
      });
    }

    const currency = req.query.currency || "INR";
    const market = req.query.market || "GLOBAL";
    const channel = req.query.channel || "web";

    const searchId = crypto.randomUUID();
    const searchRecord = {
      id: searchId,
      origin,
      destination,
      depart_date: departureDate,
      return_date: tripType === "round_trip" ? returnDate : null,
      pax: {
        adults: parseInt(adults, 10) || 1,
        children: parseInt(children, 10) || 0,
        infants: 0,
      },
      cabin: cabinClass,
      currency,
      channel,
      locale: req.query.locale || "en",
    };

    const processedFlights = await Promise.all(
      aggregatedResults.products.map(async (product) => {
        const supplier = (
          product.supplier ||
          product.supplierCode ||
          "AMADEUS"
        ).toLowerCase();

        const route = `${product.origin || origin}-${product.destination || destination}`;
        const markupData = await getMarkupData(
          supplier,
          product.airlineCode || product.airline,
          route,
          cabinClass,
          currency,
          market,
        );

        const basePrice = Number(
          product.price?.total || product.price?.amount || product.price || 0,
        );
        const { finalAmount: markedUpPrice, markupAmount } = applyMarkup(
          basePrice,
          markupData,
        );

        let promoResult = {
          promoApplied: false,
          discount: 0,
          finalPrice: markedUpPrice,
        };
        if (promoCode) {
          promoResult = await applyPromoCode(
            markedUpPrice,
            promoCode,
            userId,
            supplier,
          );
        }

        const pricing = buildPricingBreakdown({
          base: basePrice,
          taxes: Number(product.price?.taxes || 0),
          fees: Number(product.price?.fees || 0),
          markup: markupAmount,
          discount: promoResult.discount || 0,
          currency,
        });

        const finalPrice = pricing.final_price.amount;

        const transformed = {
          ...product,
          supplier,
          price: {
            original: basePrice,
            markedUp: markedUpPrice,
            final: finalPrice,
            currency,
            breakdown: {
              base: pricing.breakdown.base,
              taxes: pricing.breakdown.taxes,
              fees: pricing.breakdown.fees,
              markup: pricing.breakdown.markup,
              discount: pricing.breakdown.discount,
              total: pricing.final_price.amount,
            },
          },
          pricingBreakdown: pricing,
          markupApplied: markupData,
          promoApplied: promoResult.promoApplied,
          promoDetails: promoResult.promoDetails,
        };

        const segmentData = product.segments || product.segment || [];
        const itineraryHashBase = buildPricingHash({
          supplier,
          origin: product.origin || origin,
          destination: product.destination || destination,
          departure: product.departureTime || departureDate,
          arrival: product.arrivalTime || returnDate,
          flightNumber: product.flightNumber,
        });
        const canonicalItineraryId = `canon:flight:${itineraryHashBase}`;

        const pricingHash = buildPricingHash({
          supplier,
          supplier_reference:
            product.id || product.offerId || canonicalItineraryId,
          total: pricing.final_price.amount,
          currency,
          departure: departureDate,
          origin,
          destination,
        });

        const normalized = {
          id: crypto.randomUUID(),
          search_id: searchId,
          canonical_itinerary_id: canonicalItineraryId,
          supplier_code: supplier,
          supplier_reference: product.id || product.offerId || null,
          segment: Array.isArray(segmentData)
            ? segmentData
            : [segmentData].filter(Boolean),
          fare: {
            base: pricing.breakdown.base,
            taxes: pricing.breakdown.taxes,
            fees: pricing.breakdown.fees,
            currency,
          },
          priced: pricing,
          pricing_hash: pricingHash,
        };

        return {
          frontend: transformed,
          normalized,
        };
      }),
    );

    const transformedFlights = processedFlights.map((item) => item.frontend);
    const normalizedRows = processedFlights.map((item) => item.normalized);

    await db.transaction(async (client) => {
      await client.query(
        `INSERT INTO flight_searches (
          id,
          origin,
          destination,
          depart_date,
          return_date,
          pax,
          cabin,
          currency,
          channel,
          locale
        ) VALUES (
          $1,
          $2,
          $3,
          $4,
          $5,
          $6::jsonb,
          $7,
          $8,
          $9,
          $10
        ) ON CONFLICT (id) DO NOTHING`,
        [
          searchRecord.id,
          searchRecord.origin,
          searchRecord.destination,
          searchRecord.depart_date,
          searchRecord.return_date,
          JSON.stringify(searchRecord.pax),
          searchRecord.cabin,
          searchRecord.currency,
          searchRecord.channel,
          searchRecord.locale,
        ],
      );

      for (const row of normalizedRows) {
        await client.query(
          `INSERT INTO flights_inventory_master (
            id,
            search_id,
            canonical_itinerary_id,
            supplier_code,
            supplier_reference,
            segment,
            fare,
            priced,
            pricing_hash
          ) VALUES (
            $1,
            $2,
            $3,
            $4,
            $5,
            $6::jsonb,
            $7::jsonb,
            $8::jsonb,
            $9
          )
          ON CONFLICT (pricing_hash) DO UPDATE SET
            search_id = EXCLUDED.search_id,
            supplier_code = EXCLUDED.supplier_code,
            supplier_reference = EXCLUDED.supplier_reference,
            segment = EXCLUDED.segment,
            fare = EXCLUDED.fare,
            priced = EXCLUDED.priced;`,
          [
            row.id,
            row.search_id,
            row.canonical_itinerary_id,
            row.supplier_code,
            row.supplier_reference,
            JSON.stringify(row.segment),
            JSON.stringify(row.fare),
            JSON.stringify(row.priced),
            row.pricing_hash,
          ],
        );
      }
    });

    console.log(
      `🛫 Stored ${normalizedRows.length} flight itineraries for search ${searchId}`,
    );

    const fullSearchParams = {
      ...req.query,
      currency,
      market,
      channel,
      cabinClass,
      tripType,
      suppliers: enabledSuppliers,
      searchId,
    };

    await saveSearchToDatabase(fullSearchParams, transformedFlights);
    await logFlightSearch(req, fullSearchParams, transformedFlights);

    res.json({
      success: true,
      data: transformedFlights,
      meta: {
        searchId,
        totalResults: transformedFlights.length,
        searchParams: fullSearchParams,
        suppliers: aggregatedResults.supplierMetrics,
        source: "multi_supplier",
        timestamp: new Date().toISOString(),
      },
    });
  } catch (error) {
    console.error("âŒ Flight search error:", error.message);

    // Return fallback data on API failure
    const fallbackFlights = getFallbackFlightData(req.query);

    // Log fallback search as well for debugging
    await logFlightSearch(req, req.query, fallbackFlights);

    res.json({
      success: true,
      data: fallbackFlights,
      meta: {
        totalResults: fallbackFlights.length,
        searchParams: req.query,
        source: "fallback",
        warning: "Live API unavailable, showing sample data",
        timestamp: new Date().toISOString(),
      },
    });
  }
});

/**
 * Utility Functions
 */
function getAirlineName(code) {
  const airlines = {
    EK: "Emirates",
    QR: "Qatar Airways",
    EY: "Etihad Airways",
    AI: "Air India",
    "6E": "IndiGo",
    UK: "Vistara",
    SG: "SpiceJet",
    LH: "Lufthansa",
    BA: "British Airways",
    AF: "Air France",
    KL: "KLM",
    TK: "Turkish Airlines",
    SQ: "Singapore Airlines",
    CX: "Cathay Pacific",
    JL: "Japan Airlines",
    AA: "American Airlines",
    DL: "Delta Air Lines",
    UA: "United Airlines",
  };
  return airlines[code] || `${code} Airlines`;
}

function getAirportName(code) {
  const airports = {
    BOM: "Chhatrapati Shivaji Maharaj International Airport",
    DEL: "Indira Gandhi International Airport",
    BLR: "Kempegowda International Airport",
    MAA: "Chennai International Airport",
    HYD: "Rajiv Gandhi International Airport",
    CCU: "Netaji Subhas Chandra Bose International Airport",
    DXB: "Dubai International Airport",
    DOH: "Hamad International Airport",
    AUH: "Abu Dhabi International Airport",
    LHR: "London Heathrow Airport",
    FRA: "Frankfurt Airport",
    CDG: "Charles de Gaulle Airport",
    AMS: "Amsterdam Schiphol Airport",
    IST: "Istanbul Airport",
    SIN: "Singapore Changi Airport",
    HKG: "Hong Kong International Airport",
    SYD: "Sydney Kingsford Smith Airport",
    LAX: "Los Angeles International Airport",
    JFK: "John F. Kennedy International Airport",
    ORD: "O'Hare International Airport",
  };
  return airports[code] || `${code} Airport`;
}

function getCityName(code) {
  const cities = {
    BOM: "Mumbai",
    DEL: "New Delhi",
    BLR: "Bangalore",
    MAA: "Chennai",
    HYD: "Hyderabad",
    CCU: "Kolkata",
    DXB: "Dubai",
    DOH: "Doha",
    AUH: "Abu Dhabi",
    LHR: "London",
    FRA: "Frankfurt",
    CDG: "Paris",
    AMS: "Amsterdam",
    IST: "Istanbul",
    SIN: "Singapore",
    HKG: "Hong Kong",
    SYD: "Sydney",
    LAX: "Los Angeles",
    JFK: "New York",
    ORD: "Chicago",
  };
  return cities[code] || code;
}

function getCountryName(code) {
  const countries = {
    BOM: "India",
    DEL: "India",
    BLR: "India",
    MAA: "India",
    HYD: "India",
    CCU: "India",
    DXB: "UAE",
    AUH: "UAE",
    DOH: "Qatar",
    LHR: "United Kingdom",
    FRA: "Germany",
    CDG: "France",
    AMS: "Netherlands",
    IST: "Turkey",
    SIN: "Singapore",
    HKG: "Hong Kong",
    SYD: "Australia",
    LAX: "United States",
    JFK: "United States",
    ORD: "United States",
  };
  return countries[code] || "Unknown";
}

function formatTime(dateTimeString) {
  const date = new Date(dateTimeString);
  return date.toLocaleTimeString("en-US", {
    hour: "2-digit",
    minute: "2-digit",
    hour12: false,
  });
}

function getAmenities(airlineCode) {
  const premiumAirlines = ["EK", "QR", "EY", "LH", "BA", "AF", "SQ", "CX"];
  const basicAmenities = ["Seat Selection", "Onboard Refreshments"];
  const premiumAmenities = [
    "WiFi",
    "Entertainment System",
    "Premium Meals",
    "Lounge Access",
  ];

  return premiumAirlines.includes(airlineCode)
    ? [...basicAmenities, ...premiumAmenities]
    : basicAmenities;
}

function getBaggageInfo(airlineCode) {
  return {
    carryOn: {
      weight: "7kg",
      dimensions: "55x40x20cm",
      included: true,
    },
    checked: {
      weight: "20kg",
      count: 1,
      fee: 0,
    },
  };
}

function determineFareType(flight) {
  const priceBreakdown = flight.travelerPricings?.[0]?.price;
  if (!priceBreakdown) return "ECONOMY";

  // Simple logic to determine fare type based on price and cabin
  const basePrice = parseFloat(priceBreakdown.base);
  if (basePrice > 100000) return "BUSINESS";
  if (basePrice > 50000) return "PREMIUM_ECONOMY";
  return "ECONOMY";
}

function getFallbackFlightData(searchParams) {
  // Return sample flight data when API is unavailable
  return [
    {
      id: "fallback_1",
      airline: "Emirates",
      airlineCode: "EK",
      flightNumber: "EK 506",
      departure: {
        code: searchParams.origin || "BOM",
        name: getAirportName(searchParams.origin || "BOM"),
        city: getCityName(searchParams.origin || "BOM"),
        country: getCountryName(searchParams.origin || "BOM"),
      },
      arrival: {
        code: searchParams.destination || "DXB",
        name: getAirportName(searchParams.destination || "DXB"),
        city: getCityName(searchParams.destination || "DXB"),
        country: getCountryName(searchParams.destination || "DXB"),
      },
      departureTime: "14:30",
      arrivalTime: "17:45",
      duration: "3h 15m",
      aircraft: "B777",
      stops: 0,
      price: {
        amount: 45000,
        currency: "INR",
        breakdown: {
          baseFare: 38000,
          taxes: 5500,
          fees: 1500,
          total: 45000,
        },
      },
      amenities: ["WiFi", "Entertainment System", "Premium Meals"],
      baggage: getBaggageInfo("EK"),
    },
  ];
}
export default router;<|MERGE_RESOLUTION|>--- conflicted
+++ resolved
@@ -1,4 +1,4 @@
-﻿import express from "express";
+import express from "express";
 
 const axios = require("axios");
 const crypto = require("crypto");
@@ -551,15 +551,11 @@
       `📡 Searching across suppliers: ${enabledSuppliers.join(", ")}`,
     );
 
-<<<<<<< HEAD
     // Execute parallel search across all enabled suppliers
     const aggregatedResults = await supplierAdapterManager.searchAllFlights(
       searchParams,
       enabledSuppliers,
     );
-=======
-    console.log("ï¿½ï¿½ï¿½ï¿½ Calling Amadeus API with params:", amadeusParams);
->>>>>>> 61c9f61d
 
     console.log(
       `✅ Aggregated ${aggregatedResults.totalResults} results from ${Object.keys(aggregatedResults.supplierMetrics).length} suppliers`,
@@ -567,12 +563,8 @@
 
     // Log supplier metrics for debugging
     console.log(
-<<<<<<< HEAD
       "📊 Supplier Metrics:",
       JSON.stringify(aggregatedResults.supplierMetrics, null, 2),
-=======
-      `âœ… Amadeus API returned ${amadeusResponse.data?.data?.length || 0} flight offers`,
->>>>>>> 61c9f61d
     );
 
     // Check if all suppliers failed
