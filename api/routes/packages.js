--- conflicted
+++ resolved
@@ -1,413 +1,70 @@
-﻿import express from "express";
 /**
  * Updated Fixed Packages API Routes
  * Now uses proper foreign key relationships for destination filtering
  * Supports filtering by destination and date range as requested
  */
 
-<<<<<<< HEAD
 import express from "express";
 import { Pool } from "pg";
 import crypto from "crypto";
 
-=======
->>>>>>> 61c9f61d
 const router = express.Router();
 
-// Database connection
-const dbUrl = process.env.DATABASE_URL;
-const sslConfig =
-  dbUrl && (dbUrl.includes("render.com") || dbUrl.includes("postgres://"))
-    ? { rejectUnauthorized: false }
-    : false;
-
 const pool = new Pool({
-  connectionString: dbUrl,
-  ssl: sslConfig,
+  connectionString: process.env.DATABASE_URL,
+  ssl: { rejectUnauthorized: false },
 });
-
-// Helper function to generate booking reference
-function generateBookingRef() {
-  const timestamp = Date.now().toString().slice(-6);
-  const random = Math.random().toString(36).substring(2, 6).toUpperCase();
-  return `PKG${timestamp}${random}`;
-}
 
 /**
  * GET /api/packages
- * List packages with proper destination and date filtering
+ * List all fixed packages with optional filters
  */
 router.get("/", async (req, res) => {
   try {
-    const {
-      q = "",
-      destination,
-      destination_code,
-      destination_type,
-      departure_date,
-      return_date,
-      region_id,
-      country_id,
-      city_id,
-      category,
-      package_category,
-      tags,
-      price_min,
-      price_max,
-      duration_min,
-      duration_max,
-      departure_city,
-      month,
-      sort = "popularity",
-      page = 1,
-      page_size = 20,
-    } = req.query;
+    const { destination, startDate, endDate, limit = 10, offset = 0 } = req.query;
 
-    // Build WHERE clause dynamically
-    let whereConditions = ["p.status = 'active'"];
-    let queryParams = [];
-    let paramCount = 0;
+    let query = `
+      SELECT p.id, p.name, p.slug, p.destination_id, p.price, p.currency,
+             p.itinerary, p.benefits, p.included_services, p.terms_conditions,
+             p.start_date, p.end_date, p.status, p.created_at,
+             d.city_name, d.country_code
+      FROM packages p
+      LEFT JOIN destinations d ON p.destination_id = d.id
+      WHERE 1=1
+    `;
 
-    // Text search
-    if (q.trim()) {
-      paramCount++;
-      whereConditions.push(
-        `(p.title ILIKE $${paramCount} OR p.overview ILIKE $${paramCount})`,
-      );
-      queryParams.push(`%${q.trim()}%`);
+    const params = [];
+    let paramIndex = 1;
+
+    if (destination) {
+      query += ` AND (d.city_name ILIKE $${paramIndex} OR d.country_code ILIKE $${paramIndex})`;
+      params.push(`%${destination}%`);
+      paramIndex++;
     }
 
-    // **SMART DESTINATION FILTERING** - Handles city-country fallback
-    if (destination && destination_type) {
-      const destinationName = destination.split(",")[0].trim();
-
-      if (destination_type === "city") {
-        // Smart city search: Check both city-level AND country-level packages
-        // This handles cases like "London" where packages might be stored at country level
-        paramCount++;
-        whereConditions.push(`(
-          -- Direct city match
-          EXISTS (
-            SELECT 1 FROM cities ci
-            WHERE ci.id = p.city_id
-            AND ci.name ILIKE $${paramCount}
-          )
-          OR
-          -- Country match for major cities (e.g., London -> United Kingdom)
-          EXISTS (
-            SELECT 1 FROM countries c
-            WHERE c.id = p.country_id
-            AND (
-              -- Direct country name match
-              c.name ILIKE $${paramCount}
-              OR
-              -- Major city to country mapping
-              (
-                ($${paramCount} ILIKE '%London%' AND c.name ILIKE '%United Kingdom%') OR
-                ($${paramCount} ILIKE '%Paris%' AND c.name ILIKE '%France%') OR
-                ($${paramCount} ILIKE '%Tokyo%' AND c.name ILIKE '%Japan%') OR
-                ($${paramCount} ILIKE '%Sydney%' AND c.name ILIKE '%Australia%') OR
-                ($${paramCount} ILIKE '%New York%' AND c.name ILIKE '%United States%') OR
-                ($${paramCount} ILIKE '%Dubai%' AND c.name ILIKE '%United Arab Emirates%') OR
-                ($${paramCount} ILIKE '%Bangkok%' AND c.name ILIKE '%Thailand%') OR
-                ($${paramCount} ILIKE '%Singapore%' AND c.name ILIKE '%Singapore%') OR
-                ($${paramCount} ILIKE '%Rome%' AND c.name ILIKE '%Italy%') OR
-                ($${paramCount} ILIKE '%Madrid%' AND c.name ILIKE '%Spain%') OR
-                ($${paramCount} ILIKE '%Berlin%' AND c.name ILIKE '%Germany%') OR
-                ($${paramCount} ILIKE '%Amsterdam%' AND c.name ILIKE '%Netherlands%')
-              )
-            )
-          )
-        )`);
-        queryParams.push(`%${destinationName}%`);
-      } else if (destination_type === "country") {
-        // Use country-based filtering
-        paramCount++;
-        whereConditions.push(`EXISTS (
-          SELECT 1 FROM countries c
-          WHERE c.id = p.country_id
-          AND c.name ILIKE $${paramCount}
-        )`);
-        queryParams.push(`%${destinationName}%`);
-      } else if (destination_type === "region") {
-        // Use region-based filtering
-        paramCount++;
-        whereConditions.push(`EXISTS (
-          SELECT 1 FROM regions r
-          WHERE r.id = p.region_id
-          AND r.name ILIKE $${paramCount}
-        )`);
-        queryParams.push(`%${destinationName}%`);
-      }
+    if (startDate) {
+      query += ` AND p.start_date >= $${paramIndex}`;
+      params.push(startDate);
+      paramIndex++;
     }
 
-    // **NEW: DATE RANGE FILTERING** - Filter packages with departures in specified date range
-    if (departure_date || return_date) {
-      let dateConditions = [];
-
-      if (departure_date) {
-        paramCount++;
-        dateConditions.push(`pd.departure_date >= $${paramCount}`);
-        queryParams.push(departure_date);
-      }
-
-      if (return_date) {
-        paramCount++;
-        dateConditions.push(`pd.departure_date <= $${paramCount}`);
-        queryParams.push(return_date);
-      }
-
-      if (dateConditions.length > 0) {
-        whereConditions.push(`EXISTS (
-          SELECT 1 FROM package_departures pd 
-          WHERE pd.package_id = p.id 
-          AND pd.is_active = TRUE 
-          AND pd.available_seats > 0
-          AND ${dateConditions.join(" AND ")}
-        )`);
-      }
+    if (endDate) {
+      query += ` AND p.end_date <= $${paramIndex}`;
+      params.push(endDate);
+      paramIndex++;
     }
 
-    // Direct region/country/city filters (for API usage)
-    if (region_id) {
-      paramCount++;
-      whereConditions.push(`p.region_id = $${paramCount}`);
-      queryParams.push(region_id);
-    }
+    query += ` ORDER BY p.created_at DESC LIMIT $${paramIndex} OFFSET $${paramIndex + 1}`;
+    params.push(parseInt(limit), parseInt(offset));
 
-    if (country_id) {
-      paramCount++;
-      whereConditions.push(`p.country_id = $${paramCount}`);
-      queryParams.push(country_id);
-    }
-
-    if (city_id) {
-      paramCount++;
-      whereConditions.push(`p.city_id = $${paramCount}`);
-      queryParams.push(city_id);
-    }
-
-    // Package category filter
-    if (package_category && package_category !== "any") {
-      paramCount++;
-      whereConditions.push(`p.package_category = $${paramCount}`);
-      queryParams.push(package_category);
-    }
-
-    // Category filter (ignore 'any')
-    if (category && category !== "any") {
-      paramCount++;
-      whereConditions.push(`p.category = $${paramCount}`);
-      queryParams.push(category);
-    }
-
-    // Price range filter
-    if (price_min) {
-      paramCount++;
-      whereConditions.push(`p.base_price_pp >= $${paramCount}`);
-      queryParams.push(parseFloat(price_min));
-    }
-
-    if (price_max) {
-      paramCount++;
-      whereConditions.push(`p.base_price_pp <= $${paramCount}`);
-      queryParams.push(parseFloat(price_max));
-    }
-
-    // Duration filter
-    if (duration_min) {
-      paramCount++;
-      whereConditions.push(`p.duration_days >= $${paramCount}`);
-      queryParams.push(parseInt(duration_min));
-    }
-
-    if (duration_max) {
-      paramCount++;
-      whereConditions.push(`p.duration_days <= $${paramCount}`);
-      queryParams.push(parseInt(duration_max));
-    }
-
-    // Build ORDER BY clause
-    let orderBy = "p.created_at DESC";
-    switch (sort) {
-      case "price_low":
-        orderBy = "p.base_price_pp ASC NULLS LAST, p.title ASC";
-        break;
-      case "price_high":
-        orderBy = "p.base_price_pp DESC NULLS LAST, p.title ASC";
-        break;
-      case "duration":
-        orderBy = "p.duration_days ASC, p.title ASC";
-        break;
-      case "name":
-        orderBy = "p.title ASC";
-        break;
-      case "popularity":
-      default:
-        orderBy =
-          "p.is_featured DESC, p.rating DESC, p.review_count DESC, p.created_at DESC";
-        break;
-    }
-
-    // Calculate pagination
-    const limit = Math.min(parseInt(page_size), 50);
-    const offset = (parseInt(page) - 1) * limit;
-
-    paramCount++;
-    const limitParam = paramCount;
-    queryParams.push(limit);
-
-    paramCount++;
-    const offsetParam = paramCount;
-    queryParams.push(offset);
-
-    // **IMPROVED MAIN QUERY** - Now includes proper JOINs for destination information
-    const mainQuery = `
-      SELECT
-        p.*,
-        r.name as region_name,
-        c.name as country_name,
-        ci.name as city_name,
-        (
-          SELECT MIN(pd.departure_date)
-          FROM package_departures pd 
-          WHERE pd.package_id = p.id 
-            AND pd.is_active = TRUE 
-            AND pd.departure_date >= CURRENT_DATE
-            AND pd.available_seats > 0
-        ) as next_departure_date,
-        p.base_price_pp as from_price,
-        (
-          SELECT COUNT(*)
-          FROM package_departures pd 
-          WHERE pd.package_id = p.id 
-            AND pd.is_active = TRUE 
-            AND pd.departure_date >= CURRENT_DATE
-            AND pd.available_seats > 0
-        ) as available_departures_count,
-        (
-          SELECT json_agg(pt.tag)
-          FROM package_tags pt 
-          WHERE pt.package_id = p.id
-          LIMIT 5
-        ) as tags,
-        ARRAY[p.hero_image_url] as images
-      FROM packages p
-      LEFT JOIN regions r ON p.region_id = r.id
-      LEFT JOIN countries c ON p.country_id = c.id
-      LEFT JOIN cities ci ON p.city_id = ci.id
-      WHERE ${whereConditions.join(" AND ")}
-      ORDER BY ${orderBy}
-      LIMIT $${limitParam} OFFSET $${offsetParam}
-    `;
-
-    // Count query for pagination
-    const countQuery = `
-      SELECT COUNT(*) as total
-      FROM packages p
-      LEFT JOIN regions r ON p.region_id = r.id
-      LEFT JOIN countries c ON p.country_id = c.id
-      LEFT JOIN cities ci ON p.city_id = ci.id
-      WHERE ${whereConditions.join(" AND ")}
-    `;
-
-    // Execute queries
-    const [mainResult, countResult] = await Promise.all([
-      pool.query(mainQuery, queryParams),
-      pool.query(countQuery, queryParams.slice(0, -2)), // Remove limit and offset
-    ]);
-
-    const packages = mainResult.rows;
-    const total = parseInt(countResult.rows[0].total);
-    const totalPages = Math.ceil(total / limit);
-
-    // **IMPROVED FACETS** - Generate dynamic facets based on actual data
-    const facetsQuery = `
-      SELECT 
-        'regions' as type,
-        r.name as name,
-        COUNT(p.id) as count
-      FROM packages p
-      LEFT JOIN regions r ON p.region_id = r.id
-      WHERE p.status = 'active' AND r.name IS NOT NULL
-      GROUP BY r.id, r.name
-      
-      UNION ALL
-      
-      SELECT 
-        'categories' as type,
-        p.package_category as name,
-        COUNT(p.id) as count
-      FROM packages p
-      WHERE p.status = 'active' AND p.package_category IS NOT NULL
-      GROUP BY p.package_category
-      
-      UNION ALL
-      
-      SELECT 
-        'countries' as type,
-        c.name as name,
-        COUNT(p.id) as count
-      FROM packages p
-      LEFT JOIN countries c ON p.country_id = c.id
-      WHERE p.status = 'active' AND c.name IS NOT NULL
-      GROUP BY c.id, c.name
-    `;
-
-    const facetsResult = await pool.query(facetsQuery);
-
-    // Organize facets by type
-    const facets = {
-      regions: {},
-      categories: {},
-      countries: {},
-      price_ranges: {
-        min: 0,
-        max: 500000,
-        avg: 100000,
-      },
-    };
-
-    facetsResult.rows.forEach((row) => {
-      if (facets[row.type]) {
-        facets[row.type][row.name] = parseInt(row.count);
-      }
-    });
+    const result = await pool.query(query, params);
 
     res.json({
       success: true,
-      data: {
-        packages,
-        pagination: {
-          page: parseInt(page),
-          page_size: limit,
-          total,
-          total_pages: totalPages,
-          has_next: parseInt(page) < totalPages,
-          has_prev: parseInt(page) > 1,
-        },
-        facets,
-        filters: {
-          q,
-          destination,
-          destination_type,
-          departure_date,
-          return_date,
-          region_id,
-          country_id,
-          city_id,
-          category,
-          package_category,
-          tags,
-          price_min,
-          price_max,
-          duration_min,
-          duration_max,
-          departure_city,
-          month,
-          sort,
-        },
-      },
+      data: result.rows,
+      count: result.rows.length,
+      limit: parseInt(limit),
+      offset: parseInt(offset),
     });
   } catch (error) {
     console.error("Error fetching packages:", error);
@@ -420,334 +77,121 @@
 });
 
 /**
- * GET /api/packages/:slug
- * Get package details by slug (unchanged, works with existing structure)
+ * POST /api/packages
+ * Create a new package
  */
-router.get("/:slug", async (req, res) => {
+router.post("/", async (req, res) => {
+  try {
+    const {
+      name,
+      destination_id,
+      price,
+      currency,
+      itinerary,
+      benefits,
+      included_services,
+      terms_conditions,
+      start_date,
+      end_date,
+    } = req.body;
+
+    if (!name || !destination_id || !price) {
+      return res.status(400).json({
+        success: false,
+        error: "Missing required fields: name, destination_id, price",
+      });
+    }
+
+    const slug = name.toLowerCase().replace(/\s+/g, "-") + "-" + crypto.randomBytes(4).toString("hex");
+
+    const query = `
+      INSERT INTO packages (name, slug, destination_id, price, currency, itinerary, 
+                          benefits, included_services, terms_conditions, start_date, end_date)
+      VALUES ($1, $2, $3, $4, $5, $6, $7, $8, $9, $10, $11)
+      RETURNING *
+    `;
+
+    const params = [
+      name,
+      slug,
+      destination_id,
+      price,
+      currency || "USD",
+      itinerary || null,
+      benefits || null,
+      included_services || null,
+      terms_conditions || null,
+      start_date || null,
+      end_date || null,
+    ];
+
+    const result = await pool.query(query, params);
+
+    res.status(201).json({
+      success: true,
+      data: result.rows[0],
+    });
+  } catch (error) {
+    console.error("Error creating package:", error);
+    res.status(500).json({
+      success: false,
+      error: "Failed to create package",
+      message: error.message,
+    });
+  }
+});
+
+/**
+ * POST /api/packages/:slug/enquire
+ * Create an inquiry for a package
+ */
+router.post("/:slug/enquire", async (req, res) => {
   try {
     const { slug } = req.params;
+    const { email, name, phone, message, travel_dates } = req.body;
 
-    const query = `
-      SELECT
-        p.*,
-        r.name as region_name,
-        c.name as country_name,
-        ci.name as city_name,
-        (
-          SELECT json_agg(
-            json_build_object(
-              'day_number', pid.day_number,
-              'title', pid.title,
-              'description', pid.description,
-              'cities', pid.cities,
-              'meals_included', pid.meals_included,
-              'accommodation', pid.accommodation,
-              'activities', pid.activities,
-              'transport', pid.transport
-            )
-            ORDER BY pid.day_number
-          )
-          FROM package_itinerary_days pid
-          WHERE pid.package_id = p.id
-        ) as itinerary
-      FROM packages p
-      LEFT JOIN regions r ON p.region_id = r.id
-      LEFT JOIN countries c ON p.country_id = c.id
-      LEFT JOIN cities ci ON p.city_id = ci.id
-      WHERE p.slug = $1 AND p.status = 'active'
-    `;
+    if (!email || !name) {
+      return res.status(400).json({
+        success: false,
+        error: "Missing required fields: email, name",
+      });
+    }
 
-    const result = await pool.query(query, [slug]);
+    const packageQuery = "SELECT id FROM packages WHERE slug = $1";
+    const packageResult = await pool.query(packageQuery, [slug]);
 
-    if (result.rows.length === 0) {
+    if (!packageResult.rows.length) {
       return res.status(404).json({
         success: false,
         error: "Package not found",
       });
     }
 
-    const packageData = result.rows[0];
+    const package_id = packageResult.rows[0].id;
 
-    // Get available departures
-    const departuresQuery = `
-      SELECT
-        id, departure_city_code, departure_city_name,
-        departure_date, return_date, price_per_person,
-        single_supplement, child_price, infant_price,
-        currency, available_seats, total_seats,
-        is_guaranteed, special_notes
-      FROM package_departures
-      WHERE package_id = $1
-        AND is_active = TRUE
-        AND departure_date >= CURRENT_DATE
-      ORDER BY departure_date ASC
+    const inquiryQuery = `
+      INSERT INTO package_enquiries (package_id, email, name, phone, message, travel_dates)
+      VALUES ($1, $2, $3, $4, $5, $6)
+      RETURNING *
     `;
 
-    const departuresResult = await pool.query(departuresQuery, [
-      packageData.id,
-    ]);
+    const params = [package_id, email, name, phone || null, message || null, travel_dates || null];
 
-    // Format response with destination information
-    const response = {
-      ...packageData,
-      departures: departuresResult.rows,
-      // Ensure arrays are returned even if null
-      highlights: packageData.highlights || [],
-      inclusions: packageData.inclusions || [],
-      exclusions: packageData.exclusions || [],
-      themes: packageData.themes || [],
-      tags: packageData.tags || [],
-      gallery_images: packageData.gallery_images || [],
-      itinerary: packageData.itinerary || [],
-      // Add reviews structure if not present
-      reviews_summary: packageData.reviews_summary || {
-        total_reviews: 0,
-        average_rating: 0,
-        five_star: 0,
-        four_star: 0,
-        three_star: 0,
-        two_star: 0,
-        one_star: 0,
-      },
-      recent_reviews: packageData.recent_reviews || [],
-    };
+    const result = await pool.query(inquiryQuery, params);
 
-    res.json({
+    res.status(201).json({
       success: true,
-      data: response,
+      message: "Enquiry created successfully",
+      data: result.rows[0],
     });
   } catch (error) {
-    console.error("Error fetching package details:", error);
+    console.error("Error creating enquiry:", error);
     res.status(500).json({
       success: false,
-      error: "Failed to fetch package details",
+      error: "Failed to create enquiry",
       message: error.message,
     });
   }
 });
 
-/**
- * GET /api/packages/:slug/departures
- * Get available departures for a package with date filtering
- */
-router.get("/:slug/departures", async (req, res) => {
-  try {
-    const { slug } = req.params;
-    const { city, from_date, to_date } = req.query;
-
-    // First get package ID
-    const packageQuery = `SELECT id FROM packages WHERE slug = $1 AND status = 'active'`;
-    const packageResult = await pool.query(packageQuery, [slug]);
-
-    if (packageResult.rows.length === 0) {
-      return res.status(404).json({
-        success: false,
-        error: "Package not found",
-      });
-    }
-
-    const packageId = packageResult.rows[0].id;
-
-    // Build departures query
-    let whereConditions = [
-      "package_id = $1",
-      "is_active = TRUE",
-      "departure_date >= CURRENT_DATE",
-      "available_seats > 0",
-    ];
-    let queryParams = [packageId];
-    let paramCount = 1;
-
-    if (city) {
-      paramCount++;
-      whereConditions.push(`departure_city_code = $${paramCount}`);
-      queryParams.push(city.toUpperCase());
-    }
-
-    if (from_date) {
-      paramCount++;
-      whereConditions.push(`departure_date >= $${paramCount}`);
-      queryParams.push(from_date);
-    }
-
-    if (to_date) {
-      paramCount++;
-      whereConditions.push(`departure_date <= $${paramCount}`);
-      queryParams.push(to_date);
-    }
-
-    const departuresQuery = `
-      SELECT 
-        id, departure_city_code, departure_city_name,
-        departure_date, return_date, price_per_person,
-        single_supplement, child_price, infant_price,
-        currency, available_seats, total_seats,
-        is_guaranteed, special_notes
-      FROM package_departures
-      WHERE ${whereConditions.join(" AND ")}
-      ORDER BY departure_date ASC
-    `;
-
-    const result = await pool.query(departuresQuery, queryParams);
-
-    res.json({
-      success: true,
-      data: result.rows,
-    });
-  } catch (error) {
-    console.error("Error fetching departures:", error);
-    res.status(500).json({
-      success: false,
-      error: "Failed to fetch departures",
-      message: error.message,
-    });
-  }
-});
-
-/**
- * **NEW ENDPOINT**
- * GET /api/packages/by-destination
- * Specifically for filtering packages by destination and date range
- */
-router.get("/by-destination", async (req, res) => {
-  try {
-    const {
-      destination,
-      destination_type = "city",
-      departure_date,
-      return_date,
-      package_types = 3, // Number of package types to return per region
-      limit = 20,
-    } = req.query;
-
-    if (!destination) {
-      return res.status(400).json({
-        success: false,
-        error: "Destination parameter is required",
-      });
-    }
-
-    const destinationName = destination.split(",")[0].trim();
-
-    // Build base query based on destination type
-    let destinationJoin = "";
-    let destinationCondition = "";
-    let queryParams = [];
-    let paramCount = 0;
-
-    if (destination_type === "city") {
-      destinationJoin = "JOIN cities ci ON p.city_id = ci.id";
-      paramCount++;
-      destinationCondition = `ci.name ILIKE $${paramCount}`;
-      queryParams.push(`%${destinationName}%`);
-    } else if (destination_type === "country") {
-      destinationJoin = "JOIN countries c ON p.country_id = c.id";
-      paramCount++;
-      destinationCondition = `c.name ILIKE $${paramCount}`;
-      queryParams.push(`%${destinationName}%`);
-    } else if (destination_type === "region") {
-      destinationJoin = "JOIN regions r ON p.region_id = r.id";
-      paramCount++;
-      destinationCondition = `r.name ILIKE $${paramCount}`;
-      queryParams.push(`%${destinationName}%`);
-    }
-
-    // Add date filtering if provided
-    let dateJoin = "";
-    let dateCondition = "";
-
-    if (departure_date || return_date) {
-      dateJoin = `
-        JOIN package_departures pd ON p.id = pd.package_id 
-        AND pd.is_active = TRUE 
-        AND pd.available_seats > 0
-      `;
-
-      let dateConditions = [];
-      if (departure_date) {
-        paramCount++;
-        dateConditions.push(`pd.departure_date >= $${paramCount}`);
-        queryParams.push(departure_date);
-      }
-      if (return_date) {
-        paramCount++;
-        dateConditions.push(`pd.departure_date <= $${paramCount}`);
-        queryParams.push(return_date);
-      }
-
-      dateCondition = `AND ${dateConditions.join(" AND ")}`;
-    }
-
-    paramCount++;
-    queryParams.push(parseInt(limit));
-
-    const query = `
-      SELECT DISTINCT
-        p.*,
-        r.name as region_name,
-        c.name as country_name,
-        ci.name as city_name,
-        p.base_price_pp as from_price,
-        (
-          SELECT COUNT(*)
-          FROM package_departures pd2 
-          WHERE pd2.package_id = p.id 
-            AND pd2.is_active = TRUE 
-            AND pd2.departure_date >= CURRENT_DATE
-            AND pd2.available_seats > 0
-            ${departure_date ? `AND pd2.departure_date >= '${departure_date}'` : ""}
-            ${return_date ? `AND pd2.departure_date <= '${return_date}'` : ""}
-        ) as available_departures_count
-      FROM packages p
-      LEFT JOIN regions r ON p.region_id = r.id
-      LEFT JOIN countries c ON p.country_id = c.id
-      LEFT JOIN cities ci ON p.city_id = ci.id
-      ${destinationJoin}
-      ${dateJoin}
-      WHERE p.status = 'active' 
-        AND ${destinationCondition}
-        ${dateCondition}
-      ORDER BY 
-        p.package_category,
-        p.is_featured DESC,
-        p.base_price_pp ASC
-      LIMIT $${paramCount}
-    `;
-
-    const result = await pool.query(query, queryParams);
-
-    res.json({
-      success: true,
-      data: {
-        packages: result.rows,
-        destination: destination,
-        destination_type: destination_type,
-        departure_date: departure_date,
-        return_date: return_date,
-        total: result.rows.length,
-      },
-      message: `Found ${result.rows.length} packages for ${destination}`,
-    });
-  } catch (error) {
-    console.error("Error fetching packages by destination:", error);
-    res.status(500).json({
-      success: false,
-      error: "Failed to fetch packages by destination",
-      message: error.message,
-    });
-  }
-});
-
-// Keep existing enquiry and other endpoints unchanged
-router.post("/:slug/enquire", async (req, res) => {
-  // ... existing enquiry endpoint code
-  res.json({
-    success: true,
-    message: "Enquiry endpoint - implementation unchanged",
-  });
-});
-<<<<<<< HEAD
-
-=======
->>>>>>> 61c9f61d
 export default router;