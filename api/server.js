﻿/**
 * Faredown Node.js API Server
 * Backend API connecting frontend to admin panel
 * Handles all booking, user management, and admin operations
 */

require("dotenv").config();

const cors = require("cors");
const helmet = require("helmet");
const morgan = require("morgan");
const rateLimit = require("express-rate-limit");
const compression = require("compression");
const cookieParser = require("cookie-parser");
const jwt = require("jsonwebtoken");
const bcrypt = require("bcryptjs");
const { v4: uuidv4 } = require("uuid");

// Import route modules
const authRoutes = require("./routes/auth");
const oauthRoutes = require("./routes/oauth-simple");
const oauthStatusRoutes = require("./routes/oauth-status");
const adminRoutes = require("./routes/admin");
const adminDashboardRoutes = require("./routes/admin-dashboard");
const bookingRoutes = require("./routes/bookings");
const userRoutes = require("./routes/users");
const flightRoutes = require("./routes/flights");
const hotelRoutes = require("./routes/hotels");
const hotelsLiveRoutes = require("./routes/hotels-live");
const bargainRoutes = require("./routes/bargain");
const bargainV1Routes = require("./routes/bargain-final");
const currencyRoutes = require("./routes/currency");
const countriesRoutes = require("./routes/countries");
const promoRoutes = require("./routes/promo");
const analyticsRoutes = require("./routes/analytics");
const dbTestRoutes = require("./routes/db-test");
const paymentRoutes = require("./routes/payments");
const cmsRoutes = require("./routes/cms");
const testLiveRoutes = require("./routes/test-live");
const testHotelbedsRoutes = require("./routes/test-hotelbeds");
const testLiveHotelRoutes = require("./routes/test-live-hotel");
const sightseeingRoutes = require("./routes/sightseeing");
const transfersRoutes = require("./routes/transfers");
const transfersBargainRoutes = require("./routes/transfers-bargain");
const packagesRoutes = require("./routes/packages");
const destinationsRoutes = require("./routes/destinations-v2");
const enhancedBargainRoutes = require("./routes/enhanced-bargain-engine");
const featureFlagsRoutes = require("./routes/feature-flags");

// New admin module routes
const usersAdminRoutes = require("./routes/users");
const markupRoutes = require("./routes/markup");
const markupsUnifiedRoutes = require("./routes/markups-unified");
const adminPackagesRoutes = require("./routes/admin-packages");
const vatRoutes = require("./routes/vat");
const currencyAdminRoutes = require("./routes/currency");
const reportsRoutes = require("./routes/reports");
const suppliersRoutes = require("./routes/suppliers");
const voucherRoutes = require("./routes/vouchers");
const profileRoutes = require("./routes/profile");
const adminBookingsRoutes = require("./routes/admin-bookings");
const adminSightseeingRoutes = require("./routes/admin-sightseeing");
const sightseeingSearchRoutes = require("./routes/sightseeing-search");
const adminAiRoutes = require("./routes/admin-ai");
const adminAirportsRoutes = require("./routes/admin-airports");
const aiBargainRoutes = require("./routes/ai-bargains");
const transfersMarkupRoutes = require("./routes/admin-transfers-markup");
const adminProfilesRoutes = require("./routes/admin-profiles");
const pricingRoutesLegacy = require("./routes/pricing");
const reviewsRoutes = require("./routes/reviews");
const recentSearchesRoutes = require("./routes/recent-searches");
const healthCheckRoutes = require("./routes/health-check");
const adminReportsRoutes = require("./routes/admin-reports");
const adminExtranetRoutes = require("./routes/admin-extranet");
const adminMarkupPackagesRoutes = require("./routes/admin-markup-packages");
const adminPromoRoutes = require("./routes/admin-promo");
const pricingEngineRoutes = require("./routes/pricing-engine");
const adminUsersVerifyRoutes = require("./routes/admin-users-verify");
const adminUsersPublic = require("./routes/admin-users-public");
const adminSystemStatusRoutes = require("./routes/admin-system-status");
const adminSystemMonitorHistoryRoutes = require("./routes/admin-system-monitor-history");
const adminSuppliersRoutes = require("./routes/admin-suppliers");
const hotelsMultiSupplierRoutes = require("./routes/hotels-multi-supplier");

// Middleware
const { authenticateToken, requireAdmin } = require("./middleware/auth");
const adminKeyMiddleware = require("./middleware/adminKey");
const { validateRequest } = require("./middleware/validation");
const { auditLogger } = require("./middleware/audit");

// DB
const db = require("./database/connection");
const {
  initializeRetentionSchedule,
} = require("./services/systemMonitorService");

// Initialize Express
const app = express();
const PORT = process.env.PORT || 3001;

// Behind Render/Netlify proxy so cookies/secure headers behave correctly
app.set("trust proxy", 1);

// Security headers (Builder.io + Google OAuth compatible)
app.use(
  helmet({
    contentSecurityPolicy: {
      directives: {
        defaultSrc: ["'self'"],
        styleSrc: [
          "'self'",
          "'unsafe-inline'",
          "https://fonts.googleapis.com",
          "https://accounts.google.com",
          "https://ssl.gstatic.com",
        ],
        fontSrc: [
          "'self'",
          "https://fonts.gstatic.com",
          "https://ssl.gstatic.com",
        ],
        imgSrc: [
          "'self'",
          "data:",
          "https:",
          "http:",
          "https://ssl.gstatic.com",
          "https://www.gstatic.com",
        ],
        scriptSrc: [
          "'self'",
          "'unsafe-inline'",
          "https://accounts.google.com",
          "https://apis.google.com",
          "https://ssl.gstatic.com",
          "https://www.gstatic.com",
        ],
        connectSrc: [
          "'self'",
          "https://api.exchangerate-api.com",
          "https://accounts.google.com",
          "https://oauth2.googleapis.com",
          "https://www.googleapis.com",
        ],
        frameSrc: [
          "'self'",
          "https://accounts.google.com",
          "https://content.googleapis.com",
        ],
        frameAncestors: [
          "'self'",
          "https://builder.io",
          "https://*.builder.io",
        ],
      },
    },
    frameguard: false,
    // CRITICAL FIX: Disable CORP to allow cross-origin API requests
    crossOriginResourcePolicy: false,
  }),
);

// Rate limiting
const limiter = rateLimit({
  windowMs: 15 * 60 * 1000,
  max: 500,
  message: {
    error: "Too many requests from this IP",
    retryAfter: "15 minutes",
  },
});
const authLimiter = rateLimit({
  windowMs: 15 * 60 * 1000,
  max: 5,
  message: {
    error: "Too many authentication attempts",
    retryAfter: "15 minutes",
  },
});

// Core middleware
app.use(compression());
app.use(morgan("combined"));
app.use(express.json({ limit: "10mb" }));
app.use(express.urlencoded({ extended: true }));
app.use(cookieParser());

<<<<<<< HEAD
// CORS — allow your UI origins + Builder preview
const envAllowedOrigins = (process.env.CORS_ORIGIN || "")
=======
// CORS â€” allow your UI origins + Builder preview
const allowed = (process.env.CORS_ORIGIN || "")
>>>>>>> 61c9f61d
  .split(",")
  .map((origin) => origin.trim())
  .filter(Boolean);

const staticAllowedOrigins = [
  "http://localhost:3000",
  "http://localhost:4173",
  "http://localhost:5173",
  "http://127.0.0.1:3000",
  "http://127.0.0.1:4173",
  "http://127.0.0.1:5173",
  "https://builder.io",
  "https://cdn.builder.io",
];

const corsMatchers = [
  ...envAllowedOrigins,
  ...staticAllowedOrigins,
  /^https?:\/\/localhost(:\d+)?$/i,
  /^https:\/\/([a-z0-9-]+\.)*builder\.io$/i,
  /^https:\/\/(?:[a-z0-9-]+\.)*projects\.builder\.my$/i,
  /^https:\/\/(?:[a-z0-9-]+\.)*projects\.builder\.codes$/i,
  /^https:\/\/.*\.projects\.builder\.(my|codes)$/i,
  /^https:\/\/([a-z0-9-]+\.)*fly\.dev$/i,
  /^https:\/\/([a-z0-9-]+\.)*netlify\.app$/i,
  /^https:\/\/builder-faredown-pricing\.onrender\.com$/i,
  /^https:\/\/faredown\.com$/i,
];

const isOriginAllowed = (origin) => {
  if (!origin) return true;
  return corsMatchers.some((matcher) =>
    typeof matcher === "string" ? matcher === origin : matcher.test(origin),
  );
};

const ACCESS_CONTROL_ALLOW_METHODS = "GET,POST,PUT,PATCH,DELETE,OPTIONS";
const ACCESS_CONTROL_FALLBACK_HEADERS = [
  "Content-Type",
  "Authorization",
  "X-Admin-Key",
  "X-Requested-With",
  "Accept",
  "Origin",
].join(", ");

const baseCorsOptions = {
  credentials: true,
  methods: ACCESS_CONTROL_ALLOW_METHODS.split(","),
  allowedHeaders: ACCESS_CONTROL_FALLBACK_HEADERS.split(/,\s*/),
  exposedHeaders: ["Set-Cookie", "X-Request-ID"],
  maxAge: 86400,
  preflightContinue: false,
  optionsSuccessStatus: 204,
};

const corsOptionsDelegate = (req, callback) => {
  const origin = req.headers.origin;
  const allowed = isOriginAllowed(origin);

  console.log("CORS check", {
    method: req.method,
    path: req.originalUrl,
    origin: origin || "<none>",
    allowed,
  });

  if (!origin) {
    return callback(null, { ...baseCorsOptions, origin: false });
  }

  if (allowed) {
    return callback(null, { ...baseCorsOptions, origin });
  }

  console.warn("⚠️ CORS fallback allowing unlisted origin:", origin);
  return callback(null, { ...baseCorsOptions, origin, credentials: false });
};

const ensureCorsHeaders = (req, res, next) => {
  const origin = req.headers.origin || "*";
  const allowed = isOriginAllowed(req.headers.origin);
  const requestedHeaders = req.headers["access-control-request-headers"];

  if (origin === "*") {
    res.setHeader("Access-Control-Allow-Origin", "*");
    res.setHeader("Access-Control-Allow-Credentials", "false");
  } else if (allowed) {
    res.setHeader("Access-Control-Allow-Origin", origin);
    res.setHeader("Access-Control-Allow-Credentials", "true");
  } else {
    res.setHeader("Access-Control-Allow-Origin", origin);
    res.setHeader("Access-Control-Allow-Credentials", "false");
  }

  res.setHeader("Access-Control-Allow-Methods", ACCESS_CONTROL_ALLOW_METHODS);
  res.setHeader(
    "Access-Control-Allow-Headers",
    requestedHeaders || ACCESS_CONTROL_FALLBACK_HEADERS,
  );
  res.setHeader("Access-Control-Expose-Headers", "Set-Cookie, X-Request-ID");
  res.setHeader("Access-Control-Max-Age", "86400");

  const varyHeader = res.getHeader("Vary");
  const varyValue = varyHeader ? `${varyHeader}, Origin` : "Origin";
  res.setHeader("Vary", varyValue);

  if (requestedHeaders) {
    res.setHeader("Vary", `${varyValue}, Access-Control-Request-Headers`);
  }

  if (req.method === "OPTIONS") {
    res.status(204).end();
    return;
  }

  next();
};

app.use(ensureCorsHeaders);
app.use(cors(corsOptionsDelegate));
app.options("*", cors(corsOptionsDelegate));

app.use(limiter);

// Health check (Render expects /api/health)
app.get("/api/health", async (req, res) => {
  try {
    const dbHealth = await db.healthCheck();
    res.json({
      status: dbHealth.healthy ? "healthy" : "degraded",
      timestamp: new Date().toISOString(),
      service: "faredown-backend",
      version: "1.0.0",
      environment: process.env.NODE_ENV || "development",
      uptime: process.uptime(),
      services: {
        database: dbHealth.healthy ? "connected" : "offline",
        cache: "connected",
        external_apis: "operational",
      },
      database: dbHealth,
    });
  } catch (error) {
    res.status(500).json({
      status: "unhealthy",
      timestamp: new Date().toISOString(),
      service: "faredown-backend",
      version: "1.0.0",
      environment: process.env.NODE_ENV || "development",
      uptime: process.uptime(),
      services: {
        database: "offline",
        cache: "connected",
        external_apis: "operational",
      },
      error: error.message,
    });
  }
});

// Health check (platform-level)
app.get("/health", async (req, res) => {
  try {
    const dbHealth = await db.healthCheck();
    res.json({
      status: dbHealth.healthy ? "healthy" : "degraded",
      timestamp: new Date().toISOString(),
      version: "1.0.0",
      environment: process.env.NODE_ENV || "development",
      uptime: process.uptime(),
      services: {
        database: dbHealth.healthy ? "connected" : "offline",
        cache: "connected",
        external_apis: "operational",
      },
      database: dbHealth,
    });
  } catch (error) {
    res.json({
      status: "degraded",
      timestamp: new Date().toISOString(),
      version: "1.0.0",
      environment: process.env.NODE_ENV || "development",
      uptime: process.uptime(),
      services: {
        database: "offline",
        cache: "connected",
        external_apis: "operational",
      },
      error: error.message,
    });
  }
});

// API info root
app.get("/", (req, res) => {
  res.json({
    name: "Faredown API",
    version: "1.0.0",
    description: "Node.js API for Faredown travel booking platform",
    endpoints: {
      auth: "/api/auth",
      oauth: "/api/oauth",
      oauthGoogleUrl: "/api/oauth/google/url",
      admin: "/api/admin",
      bookings: "/api/bookings",
      users: "/api/users",
      flights: "/api/flights",
      hotels: "/api/hotels",
      sightseeing: "/api/sightseeing",
      transfers: "/api/transfers",
      packages: "/api/packages",
      pricing: "/api/pricing",
      healthCheck: "/api/health-check",
    },
    documentation: "/api/docs",
    health: "/health",
  });
});

// --- Auth/OAuth mounts ---
app.use("/api/auth", authLimiter, authRoutes);
app.use("/api/oauth", oauthRoutes);
app.use("/api/oauth", oauthStatusRoutes);

// ðŸ” SHIMS so older frontends keep working
// 307 redirect preserves method & signals clearly in DevTools
app.get(["/api/auth/google/url", "/auth/google/url"], (req, res) => {
  res.redirect(307, "/api/oauth/google/url");
});

// Other product routes
app.use(
  "/api/admin/system-status",
  adminKeyMiddleware,
  adminSystemStatusRoutes,
);
app.use(
  "/api/admin/system-monitor/history",
  adminKeyMiddleware,
  adminSystemMonitorHistoryRoutes,
);
app.use("/api/admin/users", adminKeyMiddleware, adminUsersPublic);
app.use(
  "/api/admin",
  authenticateToken,
  requireAdmin,
  auditLogger,
  adminRoutes,
);
app.use("/api/admin-dashboard", adminDashboardRoutes);
app.use("/api/bookings", authenticateToken, bookingRoutes);
app.use("/api/users", authenticateToken, usersAdminRoutes);
app.use("/api/flights", flightRoutes);
app.use("/api/hotels", hotelsMultiSupplierRoutes); // Multi-supplier (Hotelbeds + RateHawk)
app.use("/api/hotels-legacy", hotelRoutes); // Legacy Hotelbeds-only route
app.use("/api/hotels-live", hotelsLiveRoutes);
app.use("/api/hotels-ranked", require("./routes/hotels-ranked"));
app.use("/api/tbo-hotels", require("./routes/tbo-hotels"));
app.use("/api/tbo-hotels/static", require("./routes/tbo-hotels-static"));
app.use("/api/bargain", bargainRoutes);
app.use("/api/bargain/v1", bargainV1Routes);
app.use("/api/ai-bargains", aiBargainRoutes);
app.use("/api/currency", currencyRoutes);
app.use("/api/countries", countriesRoutes);
app.use("/api/promo", promoRoutes);
app.use("/api/feature-flags", featureFlagsRoutes);
app.use("/api/recent-searches", recentSearchesRoutes);
app.use("/api/loyalty", require("./routes/loyalty"));
app.use("/api/health-check", healthCheckRoutes);
app.use("/api/analytics", analyticsRoutes);
app.use("/api/payments", authenticateToken, paymentRoutes);
app.use("/api/cms", cmsRoutes);
app.use("/api/test-live", testLiveRoutes);
app.use("/api/test-hotelbeds", testHotelbedsRoutes);
app.use("/api/test-live-hotel", testLiveHotelRoutes);
app.use("/api/sightseeing", sightseeingRoutes);
app.use("/api/sightseeing-search", sightseeingSearchRoutes);
app.use("/api/transfers", transfersRoutes);
app.use("/api/transfers-bargain", transfersBargainRoutes);
app.use("/api/packages", packagesRoutes);
app.use("/api/destinations", destinationsRoutes);
app.use("/api/enhanced-bargain", enhancedBargainRoutes);

// FX + Pricing utilities
app.use("/api/fx", require("./routes/fx"));
app.use("/api/pricing", require("./routes/pricing-preview"));

// Admin modules
app.use("/api/markups", authenticateToken, markupsUnifiedRoutes);
app.use("/api/markup", authenticateToken, markupRoutes);
app.use("/api/vat", authenticateToken, vatRoutes);
app.use("/api/reports", authenticateToken, reportsRoutes);
// Unified suppliers master first
app.use("/api/suppliers", require("./routes/suppliers-master"));
// Legacy mock suppliers kept on separate path for backward compatibility
app.use("/api/suppliers-legacy", authenticateToken, suppliersRoutes);
app.use("/api/admin/markups", require("./routes/admin-module-markups"));
app.use(
  "/api/admin/suppliers",
  adminSuppliersRoutes, // New multi-supplier management
);
app.use("/api/vouchers", voucherRoutes);
app.use("/api/profile", profileRoutes);
app.use(reviewsRoutes);
app.use("/api/admin/bookings", adminBookingsRoutes);
app.use("/api/admin/ai", adminAiRoutes);
app.use("/api/admin/airports", adminAirportsRoutes);
app.use("/api/db-test", dbTestRoutes);
app.use(
  "/api/admin/sightseeing",
  authenticateToken,
  requireAdmin,
  auditLogger,
  adminSightseeingRoutes,
);
app.use(
  "/api/admin/packages",
  authenticateToken,
  requireAdmin,
  auditLogger,
  adminPackagesRoutes,
);
app.use(
  "/api/admin/transfers-markup",
  authenticateToken,
  requireAdmin,
  auditLogger,
  transfersMarkupRoutes,
);
app.use(
  "/api/admin/reports",
  authenticateToken,
  requireAdmin,
  auditLogger,
  adminReportsRoutes,
);
app.use(
  "/api/admin/profiles",
  authenticateToken,
  requireAdmin,
  auditLogger,
  adminProfilesRoutes,
);
app.use(
  "/api/admin/extranet",
  authenticateToken,
  requireAdmin,
  auditLogger,
  adminExtranetRoutes,
);
app.use(
  "/api/admin/markup/packages",
  authenticateToken,
  requireAdmin,
  auditLogger,
  adminMarkupPackagesRoutes,
);
app.use(
  "/api/admin/promo",
  authenticateToken,
  requireAdmin,
  auditLogger,
  adminPromoRoutes,
);
// Public endpoint for evidence collection (must be before /api/admin catch-all)
app.use("/api/verify-users", adminUsersVerifyRoutes);

// Pricing routes (legacy create function support)
try {
  const createPricingRoutes = pricingRoutesLegacy;
  if (typeof createPricingRoutes === "function") {
    const pricingRoutes = createPricingRoutes(db.pool);
    app.use("/api/pricing", pricingRoutes);
    console.log("âœ… Pricing routes mounted");
  }
} catch (error) {
  console.error("âŒ Failed to mount pricing routes:", error.message);
  console.log("ðŸ’¡ Ensure ./routes/pricing.js exports a function");
}

// Error handler
app.use((err, req, res, next) => {
  console.error("Error:", err);

  if (err.name === "JsonWebTokenError") {
    return res.status(401).json({
      error: "Invalid token",
      message: "Authentication token is invalid",
    });
  }
  if (err.name === "TokenExpiredError") {
    return res.status(401).json({
      error: "Token expired",
      message: "Authentication token has expired",
    });
  }
  if (err.name === "ValidationError") {
    return res.status(400).json({
      error: "Validation failed",
      message: err.message,
      details: err.details,
    });
  }

  res.status(err.status || 500).json({
    error: "Internal server error",
    message:
      process.env.NODE_ENV === "production"
        ? "Something went wrong"
        : err.message,
    ...(process.env.NODE_ENV !== "production" && { stack: err.stack }),
  });
});

// 404
app.use("*", (req, res) => {
  res.status(404).json({
    error: "Not found",
    message: `Route ${req.originalUrl} not found`,
    availableRoutes: [
      "/api/oauth/google/url",
      "/api/pricing/quote",
      "/api/pricing/test-quote",
      "/api/pricing/markup-rules",
      "/api/pricing/promo-codes",
      "/api/health",
      "/health",
    ],
  });
});

// Graceful shutdown
let server;
process.on("SIGTERM", () => {
  if (server) server.close(() => console.log("Process terminated"));
});
process.on("SIGINT", () => {
  if (server) server.close(() => console.log("Process terminated"));
});

// Init DB then start
async function startServer() {
  try {
    console.log("ðŸ”Œ Initializing database connection...");
    await db.initialize();
    await db.initializeSchema();

    const { initializeBargainHolds } = require("./routes/bargain-holds");
    if (initializeBargainHolds && db.pool) {
<<<<<<< HEAD
      try {
        initializeBargainHolds(db.pool);
      } catch (e) {
        console.warn(
          "⚠️ Failed to initialize Bargain Holds with DB pool:",
          e.message,
        );
      }
=======
      try { initializeBargainHolds(db.pool); }
      catch (e) { console.warn("âš ï¸ Failed to initialize Bargain Holds with DB pool:", e.message); }
>>>>>>> 61c9f61d
    }
    console.log("âœ… Database connected and schema ready");

    try {
      initializeRetentionSchedule();
    } catch (scheduleError) {
      console.warn(
        "⚠️ Failed to schedule system monitor retention",
        scheduleError.message,
      );
    }

    server = app.listen(PORT, () => {
      console.log("\nðŸš€ Faredown API Server Started");
      console.log("================================");
<<<<<<< HEAD
      console.log(`📍 Server URL: http://localhost:${PORT}`);
      console.log(`��� Health Check: http://localhost:${PORT}/health`);
      console.log(`🌍 Environment: ${process.env.NODE_ENV || "development"}`);
=======
      console.log(`ðŸ“ Server URL: http://localhost:${PORT}`);
      console.log(`ðŸ¥ Health Check: http://localhost:${PORT}/health`);
      console.log(`ðŸŒ Environment: ${process.env.NODE_ENV || "development"}`);
>>>>>>> 61c9f61d
      console.log("================================\n");
    });

    return server;
  } catch (error) {
    console.error("âŒ Failed to start server:", error);
    server = app.listen(PORT, () => {
      console.log("\nðŸš€ Fallback Mode: DB offline");
      console.log("================================");
      console.log(`ðŸ“ Server URL: http://localhost:${PORT}`);
      console.log(`ðŸ¥ Health Check: http://localhost:${PORT}/health`);
      console.log("================================\n");
    });
    return server;
  }
}
startServer();

module.exports = app;<|MERGE_RESOLUTION|>--- conflicted
+++ resolved
@@ -1,4 +1,4 @@
-﻿/**
+/**
  * Faredown Node.js API Server
  * Backend API connecting frontend to admin panel
  * Handles all booking, user management, and admin operations
@@ -185,13 +185,8 @@
 app.use(express.urlencoded({ extended: true }));
 app.use(cookieParser());
 
-<<<<<<< HEAD
 // CORS — allow your UI origins + Builder preview
 const envAllowedOrigins = (process.env.CORS_ORIGIN || "")
-=======
-// CORS â€” allow your UI origins + Builder preview
-const allowed = (process.env.CORS_ORIGIN || "")
->>>>>>> 61c9f61d
   .split(",")
   .map((origin) => origin.trim())
   .filter(Boolean);
@@ -418,7 +413,7 @@
 app.use("/api/oauth", oauthRoutes);
 app.use("/api/oauth", oauthStatusRoutes);
 
-// ðŸ” SHIMS so older frontends keep working
+// 🔙 SHIMS so older frontends keep working
 // 307 redirect preserves method & signals clearly in DevTools
 app.get(["/api/auth/google/url", "/auth/google/url"], (req, res) => {
   res.redirect(307, "/api/oauth/google/url");
@@ -567,11 +562,11 @@
   if (typeof createPricingRoutes === "function") {
     const pricingRoutes = createPricingRoutes(db.pool);
     app.use("/api/pricing", pricingRoutes);
-    console.log("âœ… Pricing routes mounted");
+    console.log("✅ Pricing routes mounted");
   }
 } catch (error) {
-  console.error("âŒ Failed to mount pricing routes:", error.message);
-  console.log("ðŸ’¡ Ensure ./routes/pricing.js exports a function");
+  console.error("❌ Failed to mount pricing routes:", error.message);
+  console.log("💡 Ensure ./routes/pricing.js exports a function");
 }
 
 // Error handler
@@ -637,13 +632,12 @@
 // Init DB then start
 async function startServer() {
   try {
-    console.log("ðŸ”Œ Initializing database connection...");
+    console.log("🔌 Initializing database connection...");
     await db.initialize();
     await db.initializeSchema();
 
     const { initializeBargainHolds } = require("./routes/bargain-holds");
     if (initializeBargainHolds && db.pool) {
-<<<<<<< HEAD
       try {
         initializeBargainHolds(db.pool);
       } catch (e) {
@@ -652,12 +646,8 @@
           e.message,
         );
       }
-=======
-      try { initializeBargainHolds(db.pool); }
-      catch (e) { console.warn("âš ï¸ Failed to initialize Bargain Holds with DB pool:", e.message); }
->>>>>>> 61c9f61d
     }
-    console.log("âœ… Database connected and schema ready");
+    console.log("✅ Database connected and schema ready");
 
     try {
       initializeRetentionSchedule();
@@ -669,28 +659,22 @@
     }
 
     server = app.listen(PORT, () => {
-      console.log("\nðŸš€ Faredown API Server Started");
+      console.log("\n🚀 Faredown API Server Started");
       console.log("================================");
-<<<<<<< HEAD
       console.log(`📍 Server URL: http://localhost:${PORT}`);
-      console.log(`��� Health Check: http://localhost:${PORT}/health`);
+      console.log(`🥊 Health Check: http://localhost:${PORT}/health`);
       console.log(`🌍 Environment: ${process.env.NODE_ENV || "development"}`);
-=======
-      console.log(`ðŸ“ Server URL: http://localhost:${PORT}`);
-      console.log(`ðŸ¥ Health Check: http://localhost:${PORT}/health`);
-      console.log(`ðŸŒ Environment: ${process.env.NODE_ENV || "development"}`);
->>>>>>> 61c9f61d
       console.log("================================\n");
     });
 
     return server;
   } catch (error) {
-    console.error("âŒ Failed to start server:", error);
+    console.error("❌ Failed to start server:", error);
     server = app.listen(PORT, () => {
-      console.log("\nðŸš€ Fallback Mode: DB offline");
+      console.log("\n🚀 Fallback Mode: DB offline");
       console.log("================================");
-      console.log(`ðŸ“ Server URL: http://localhost:${PORT}`);
-      console.log(`ðŸ¥ Health Check: http://localhost:${PORT}/health`);
+      console.log(`📍 Server URL: http://localhost:${PORT}`);
+      console.log(`🥊 Health Check: http://localhost:${PORT}/health`);
       console.log("================================\n");
     });
     return server;
