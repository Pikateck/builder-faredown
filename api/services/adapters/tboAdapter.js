--- conflicted
+++ resolved
@@ -298,41 +298,6 @@
     );
     return null;
   }
-  async getLocalCityMapping(destination, countryCode) {
-    try {
-      const normalizedDestination = destination.replace(/,.*$/, "").trim();
-      const normalizedCountryCode = (countryCode || "").trim().toUpperCase();
-
-      const result = await pool.query(
-        `SELECT cm.tbo_city_id, tc.city_name, cm.match_confidence
-       FROM city_mapping cm
-       JOIN tbo_cities tc ON cm.tbo_city_id = tc.tbo_city_id
-       WHERE LOWER(cm.hotelbeds_city_name) LIKE LOWER($1)
-         AND cm.hotelbeds_country_code = $2
-         AND cm.is_active = true
-       ORDER BY cm.match_confidence DESC, cm.is_verified DESC
-       LIMIT 1`,
-        [normalizedDestination, normalizedCountryCode],
-      );
-
-      if (result.rows.length > 0) {
-        const mapping = result.rows[0];
-        console.info("[TBO] ✅ Local city mapping found", {
-          destination: normalizedDestination,
-          country: normalizedCountryCode,
-          destinationId: mapping.tbo_city_id,
-        });
-        return mapping.tbo_city_id;
-      }
-      return null;
-    } catch (error) {
-      console.warn(
-        "[TBO] Local mapping lookup failed, falling back to API:",
-        error.message,
-      );
-      return null;
-    }
-  }
   /**
    * Check local city mappings first (pre-synced TBO data)
    * Avoids unnecessary API calls and uses pre-verified mappings
@@ -380,18 +345,7 @@
       destination,
       countryCode,
     });
-    // Try local mapping first
-    console.info("[TBO] Attempting local city mapping...");
-    const localCityId = await this.getLocalCityMapping(
-      normalizedDestination,
-      normalizedCountryCode,
-    );
-    if (localCityId) {
-      return localCityId;
-    }
-    console.info("[TBO] Local mapping not found, using TBO API...");
-
-<<<<<<< HEAD
+
     let normalizedDestination = null;
     let normalizedCountryCode = null;
 
@@ -428,11 +382,6 @@
       });
       return this.applyDestinationFallback(destination, countryCode);
     }
-=======
-    // Rest of getCityId continues as is...
-    const normalizedDestination = destination.replace(/,.*$/, "").trim();
-    const normalizedCountryCode = (countryCode || "").trim().toUpperCase();
->>>>>>> 8edeca93
 
     // Fall back to TBO static data API
     const staticUrl = this.config.hotelStaticDataUrl;
