--- conflicted
+++ resolved
@@ -183,26 +183,18 @@
     if (
       typeof window !== "undefined" &&
       (window.location.hostname.includes("builder.codes") ||
-<<<<<<< HEAD
        window.location.hostname.includes("fly.dev"))
     ) {
+      // In builder.codes / fly.dev preview environments, default to fallback unless explicitly disabled
       this.forceFallback = config.OFFLINE_FALLBACK_ENABLED !== false;
       logApiEvent(
         "info",
-        `Builder.codes/fly.dev environment detected, fallback mode: ${this.forceFallback ? 'enabled' : 'disabled'}`,
+        `${window.location.hostname.includes("builder.codes") ? "Builder.codes" : "fly.dev"} environment detected, fallback mode ${this.forceFallback ? "enabled" : "disabled"}`,
         {
           hostname: window.location.hostname,
           offlineFallbackEnabled: config.OFFLINE_FALLBACK_ENABLED,
           forceFallback: this.forceFallback
         }
-=======
-        window.location.hostname.includes("fly.dev"))
-    ) {
-      this.forceFallback = config.OFFLINE_FALLBACK_ENABLED ? true : false;
-      logApiEvent(
-        "info",
-        `${window.location.hostname.includes("builder.codes") ? "Builder.codes" : "fly.dev"} environment detected, fallback mode ${this.forceFallback ? "enabled" : "disabled"}`,
->>>>>>> e290730c
       );
     }
 
